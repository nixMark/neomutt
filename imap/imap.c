/*
 * Copyright (C) 1996-1998,2012 Michael R. Elkins <me@mutt.org>
 * Copyright (C) 1996-1999 Brandon Long <blong@fiction.net>
 * Copyright (C) 1999-2009,2012 Brendan Cully <brendan@kublai.com>
 *
 *     This program is free software; you can redistribute it and/or modify
 *     it under the terms of the GNU General Public License as published by
 *     the Free Software Foundation; either version 2 of the License, or
 *     (at your option) any later version.
 *
 *     This program is distributed in the hope that it will be useful,
 *     but WITHOUT ANY WARRANTY; without even the implied warranty of
 *     MERCHANTABILITY or FITNESS FOR A PARTICULAR PURPOSE.  See the
 *     GNU General Public License for more details.
 *
 *     You should have received a copy of the GNU General Public License
 *     along with this program; if not, write to the Free Software
 *     Foundation, Inc., 51 Franklin Street, Fifth Floor, Boston, MA  02110-1301, USA.
 */

/* Support for IMAP4rev1, with the occasional nod to IMAP 4. */

#if HAVE_CONFIG_H
# include "config.h"
#endif

#include "mutt.h"
#include "mx.h"
#include "mailbox.h"
#include "globals.h"
#include "sort.h"
#include "browser.h"
#include "imap_private.h"
#if defined(USE_SSL)
# include "mutt_ssl.h"
#endif
#include "buffy.h"
#if USE_HCACHE
#include "hcache.h"
#endif

#include <unistd.h>
#include <ctype.h>
#include <string.h>
#include <stdlib.h>
#include <sys/types.h>
#include <sys/stat.h>

/* imap forward declarations */
static char* imap_get_flags (LIST** hflags, char* s);
static int imap_check_capabilities (IMAP_DATA* idata);
static void imap_set_flag (IMAP_DATA* idata, int aclbit, int flag,
			   const char* str, char* flags, size_t flsize);

/* imap_access: Check permissions on an IMAP mailbox.
 * TODO: ACL checks. Right now we assume if it exists we can
 *       mess with it. */
int imap_access (const char* path, int flags)
{
  IMAP_DATA* idata;
  IMAP_MBOX mx;
  char buf[LONG_STRING];
  char mailbox[LONG_STRING];
  char mbox[LONG_STRING];
  int rc;

  if (imap_parse_path (path, &mx))
    return -1;

  if (!(idata = imap_conn_find (&mx.account,
    option (OPTIMAPPASSIVE) ? M_IMAP_CONN_NONEW : 0)))
  {
    FREE (&mx.mbox);
    return -1;
  }

  imap_fix_path (idata, mx.mbox, mailbox, sizeof (mailbox));
  if (!*mailbox)
    strfcpy (mailbox, "INBOX", sizeof (mailbox));

  /* we may already be in the folder we're checking */
  if (!ascii_strcmp(idata->mailbox, mx.mbox))
  {
    FREE (&mx.mbox);
    return 0;
  }
  FREE (&mx.mbox);

  if (imap_mboxcache_get (idata, mailbox, 0))
  {
    dprint (3, (debugfile, "imap_access: found %s in cache\n", mailbox));
    return 0;
  }

  imap_munge_mbox_name (idata, mbox, sizeof (mbox), mailbox);

  if (mutt_bit_isset (idata->capabilities, IMAP4REV1))
    snprintf (buf, sizeof (buf), "STATUS %s (UIDVALIDITY)", mbox);
  else if (mutt_bit_isset (idata->capabilities, STATUS))
    snprintf (buf, sizeof (buf), "STATUS %s (UID-VALIDITY)", mbox);
  else
  {
    dprint (2, (debugfile, "imap_access: STATUS not supported?\n"));
    return -1;
  }

  if ((rc = imap_exec (idata, buf, IMAP_CMD_FAIL_OK)) < 0)
  {
    dprint (1, (debugfile, "imap_access: Can't check STATUS of %s\n", mbox));
    return rc;
  }

  return 0;
}

int imap_create_mailbox (IMAP_DATA* idata, char* mailbox)
{
  char buf[LONG_STRING], mbox[LONG_STRING];

  imap_munge_mbox_name (idata, mbox, sizeof (mbox), mailbox);
  snprintf (buf, sizeof (buf), "CREATE %s", mbox);

  if (imap_exec (idata, buf, 0) != 0)
  {
    mutt_error (_("CREATE failed: %s"), imap_cmd_trailer (idata));
    return -1;
  }

  return 0;
}

int imap_rename_mailbox (IMAP_DATA* idata, IMAP_MBOX* mx, const char* newname)
{
  char oldmbox[LONG_STRING];
  char newmbox[LONG_STRING];
  char buf[LONG_STRING];

  imap_munge_mbox_name (idata, oldmbox, sizeof (oldmbox), mx->mbox);
  imap_munge_mbox_name (idata, newmbox, sizeof (newmbox), newname);

  snprintf (buf, sizeof (buf), "RENAME %s %s", oldmbox, newmbox);

  if (imap_exec (idata, buf, 0) != 0)
    return -1;

  return 0;
}

int imap_delete_mailbox (CONTEXT* ctx, IMAP_MBOX mx)
{
  char buf[LONG_STRING], mbox[LONG_STRING];
  IMAP_DATA *idata;

  if (!ctx || !ctx->data) {
    if (!(idata = imap_conn_find (&mx.account,
          option (OPTIMAPPASSIVE) ? M_IMAP_CONN_NONEW : 0)))
    {
      FREE (&mx.mbox);
      return -1;
    }
  } else {
    idata = ctx->data;
  }

  imap_munge_mbox_name (idata, mbox, sizeof (mbox), mx.mbox);
  snprintf (buf, sizeof (buf), "DELETE %s", mbox);

  if (imap_exec ((IMAP_DATA*) idata, buf, 0) != 0)
    return -1;

  return 0;
}

/* imap_logout_all: close all open connections. Quick and dirty until we can
 *   make sure we've got all the context we need. */
void imap_logout_all (void)
{
  CONNECTION* conn;
  CONNECTION* tmp;

  conn = mutt_socket_head ();

  while (conn)
  {
    tmp = conn->next;

    if (conn->account.type == M_ACCT_TYPE_IMAP && conn->fd >= 0)
    {
      mutt_message (_("Closing connection to %s..."), conn->account.host);
      imap_logout ((IMAP_DATA**) (void*) &conn->data);
      mutt_clear_error ();
      mutt_socket_free (conn);
    }

    conn = tmp;
  }
}

/* imap_read_literal: read bytes bytes from server into file. Not explicitly
 *   buffered, relies on FILE buffering. NOTE: strips \r from \r\n.
 *   Apparently even literals use \r\n-terminated strings ?! */
int imap_read_literal (FILE* fp, IMAP_DATA* idata, long bytes, progress_t* pbar)
{
  long pos;
  char c;

  int r = 0;

  dprint (2, (debugfile, "imap_read_literal: reading %ld bytes\n", bytes));

  for (pos = 0; pos < bytes; pos++)
  {
    if (mutt_socket_readchar (idata->conn, &c) != 1)
    {
      dprint (1, (debugfile, "imap_read_literal: error during read, %ld bytes read\n", pos));
      idata->status = IMAP_FATAL;

      return -1;
    }

#if 1
    if (r == 1 && c != '\n')
      fputc ('\r', fp);

    if (c == '\r')
    {
      r = 1;
      continue;
    }
    else
      r = 0;
#endif
    fputc (c, fp);

    if (pbar && !(pos % 1024))
      mutt_progress_update (pbar, pos, -1);
#ifdef DEBUG
    if (debuglevel >= IMAP_LOG_LTRL)
      fputc (c, debugfile);
#endif
  }

  return 0;
}

/* imap_expunge_mailbox: Purge IMAP portion of expunged messages from the
 *   context. Must not be done while something has a handle on any headers
 *   (eg inside pager or editor). That is, check IMAP_REOPEN_ALLOW. */
void imap_expunge_mailbox (IMAP_DATA* idata)
{
  HEADER* h;
  int i, cacheno;

#ifdef USE_HCACHE
  idata->hcache = imap_hcache_open (idata, NULL);
#endif

  for (i = 0; i < idata->ctx->msgcount; i++)
  {
    h = idata->ctx->hdrs[i];

    if (h->index == -1)
    {
      dprint (2, (debugfile, "Expunging message UID %d.\n", HEADER_DATA (h)->uid));

      h->active = 0;
      idata->ctx->size -= h->content->length;

      imap_cache_del (idata, h);
#if USE_HCACHE
      imap_hcache_del (idata, HEADER_DATA(h)->uid);
#endif

      /* free cached body from disk, if necessary */
      cacheno = HEADER_DATA(h)->uid % IMAP_CACHE_LEN;
      if (idata->cache[cacheno].uid == HEADER_DATA(h)->uid &&
	  idata->cache[cacheno].path)
      {
	unlink (idata->cache[cacheno].path);
	FREE (&idata->cache[cacheno].path);
      }

      imap_free_header_data ((IMAP_HEADER_DATA**)&h->data);
    }
  }

#if USE_HCACHE
  imap_hcache_close (idata);
#endif

  /* We may be called on to expunge at any time. We can't rely on the caller
   * to always know to rethread */
  mx_update_tables (idata->ctx, 0);
  mutt_sort_headers (idata->ctx, 1);
}

/* imap_check_capabilities: make sure we can log in to this server. */
static int imap_check_capabilities (IMAP_DATA* idata)
{
  if (imap_exec (idata, "CAPABILITY", 0) != 0)
  {
    imap_error ("imap_check_capabilities", idata->buf);
    return -1;
  }

  if (!(mutt_bit_isset(idata->capabilities,IMAP4)
      ||mutt_bit_isset(idata->capabilities,IMAP4REV1)))
  {
    mutt_error _("This IMAP server is ancient. Mutt does not work with it.");
    mutt_sleep (2);	/* pause a moment to let the user see the error */

    return -1;
  }

  return 0;
}

/* imap_conn_find: Find an open IMAP connection matching account, or open
 *   a new one if none can be found. */
IMAP_DATA* imap_conn_find (const ACCOUNT* account, int flags)
{
  CONNECTION* conn = NULL;
  ACCOUNT* creds = NULL;
  IMAP_DATA* idata = NULL;
  int new = 0;

  while ((conn = mutt_conn_find (conn, account)))
  {
    if (!creds)
      creds = &conn->account;
    else
      memcpy (&conn->account, creds, sizeof (ACCOUNT));

    idata = (IMAP_DATA*)conn->data;
    if (flags & M_IMAP_CONN_NONEW)
    {
      if (!idata)
      {
        /* This should only happen if we've come to the end of the list */
        mutt_socket_free (conn);
        return NULL;
      }
      else if (idata->state < IMAP_AUTHENTICATED)
        continue;
    }
    if (flags & M_IMAP_CONN_NOSELECT && idata && idata->state >= IMAP_SELECTED)
      continue;
    if (idata && idata->status == IMAP_FATAL)
      continue;
    break;
  }
  if (!conn)
    return NULL; /* this happens when the initial connection fails */

  if (!idata)
  {
    /* The current connection is a new connection */
    if (! (idata = imap_new_idata ()))
    {
      mutt_socket_free (conn);
      return NULL;
    }

    conn->data = idata;
    idata->conn = conn;
    new = 1;
  }

  if (idata->state == IMAP_DISCONNECTED)
    imap_open_connection (idata);
  if (idata->state == IMAP_CONNECTED)
  {
    if (!imap_authenticate (idata))
    {
      idata->state = IMAP_AUTHENTICATED;
      FREE (&idata->capstr);
      new = 1;
      if (idata->conn->ssf)
	dprint (2, (debugfile, "Communication encrypted at %d bits\n",
		    idata->conn->ssf));
    }
    else
      mutt_account_unsetpass (&idata->conn->account);
  }
  if (new && idata->state == IMAP_AUTHENTICATED)
  {
    /* capabilities may have changed */
    imap_exec (idata, "CAPABILITY", IMAP_CMD_QUEUE);
    /* enable RFC6855, if the server supports that */
    if (mutt_bit_isset (idata->capabilities, ENABLE))
      imap_exec (idata, "ENABLE UTF8=ACCEPT", IMAP_CMD_QUEUE);
    /* get root delimiter, '/' as default */
    idata->delim = '/';
    imap_exec (idata, "LIST \"\" \"\"", IMAP_CMD_QUEUE);
    if (option (OPTIMAPCHECKSUBSCRIBED))
      imap_exec (idata, "LSUB \"\" \"*\"", IMAP_CMD_QUEUE);
    /* we may need the root delimiter before we open a mailbox */
    imap_exec (idata, NULL, IMAP_CMD_FAIL_OK);
  }

  return idata;
}

int imap_open_connection (IMAP_DATA* idata)
{
  char buf[LONG_STRING];

  if (mutt_socket_open (idata->conn) < 0)
    return -1;

  idata->state = IMAP_CONNECTED;

  if (imap_cmd_step (idata) != IMAP_CMD_CONTINUE)
  {
    imap_close_connection (idata);
    return -1;
  }

  if (ascii_strncasecmp ("* OK", idata->buf, 4) == 0)
  {
    if (ascii_strncasecmp ("* OK [CAPABILITY", idata->buf, 16)
        && imap_check_capabilities (idata))
      goto bail;
#if defined(USE_SSL)
    /* Attempt STARTTLS if available and desired. */
    if (!idata->conn->ssf && (option(OPTSSLFORCETLS) ||
                              mutt_bit_isset (idata->capabilities, STARTTLS)))
    {
      int rc;

      if (option(OPTSSLFORCETLS))
        rc = M_YES;
      else if ((rc = query_quadoption (OPT_SSLSTARTTLS,
        _("Secure connection with TLS?"))) == -1)
	goto err_close_conn;
      if (rc == M_YES) {
	if ((rc = imap_exec (idata, "STARTTLS", IMAP_CMD_FAIL_OK)) == -1)
	  goto bail;
	if (rc != -2)
	{
	  if (mutt_ssl_starttls (idata->conn))
	  {
	    mutt_error (_("Could not negotiate TLS connection"));
	    mutt_sleep (1);
	    goto err_close_conn;
	  }
	  else
	  {
	    /* RFC 2595 demands we recheck CAPABILITY after TLS completes. */
	    if (imap_exec (idata, "CAPABILITY", 0))
	      goto bail;
	  }
	}
      }
    }

    if (option(OPTSSLFORCETLS) && ! idata->conn->ssf)
    {
      mutt_error _("Encrypted connection unavailable");
      mutt_sleep (1);
      goto err_close_conn;
    }
#endif
  }
  else if (ascii_strncasecmp ("* PREAUTH", idata->buf, 9) == 0)
  {
    idata->state = IMAP_AUTHENTICATED;
    if (imap_check_capabilities (idata) != 0)
      goto bail;
    FREE (&idata->capstr);
  }
  else
  {
    imap_error ("imap_open_connection()", buf);
    goto bail;
  }

  return 0;

#if defined(USE_SSL)
 err_close_conn:
  imap_close_connection (idata);
#endif
 bail:
  FREE (&idata->capstr);
  return -1;
}

void imap_close_connection(IMAP_DATA* idata)
{
  if (idata->state != IMAP_DISCONNECTED)
  {
    mutt_socket_close (idata->conn);
    idata->state = IMAP_DISCONNECTED;
  }
  idata->seqno = idata->nextcmd = idata->lastcmd = idata->status = 0;
  memset (idata->cmds, 0, sizeof (IMAP_COMMAND) * idata->cmdslots);
}

/* imap_get_flags: Make a simple list out of a FLAGS response.
 *   return stream following FLAGS response */
static char* imap_get_flags (LIST** hflags, char* s)
{
  LIST* flags;
  char* flag_word;
  char ctmp;

  /* sanity-check string */
  if (ascii_strncasecmp ("FLAGS", s, 5) != 0)
  {
    dprint (1, (debugfile, "imap_get_flags: not a FLAGS response: %s\n",
      s));
    return NULL;
  }
  s += 5;
  SKIPWS(s);
  if (*s != '(')
  {
    dprint (1, (debugfile, "imap_get_flags: bogus FLAGS response: %s\n",
      s));
    return NULL;
  }

  /* create list, update caller's flags handle */
  flags = mutt_new_list();
  *hflags = flags;

  while (*s && *s != ')')
  {
    s++;
    SKIPWS(s);
    flag_word = s;
    while (*s && (*s != ')') && !ISSPACE (*s))
      s++;
    ctmp = *s;
    *s = '\0';
    if (*flag_word)
      mutt_add_list (flags, flag_word);
    *s = ctmp;
  }

  /* note bad flags response */
  if (*s != ')')
  {
    dprint (1, (debugfile,
      "imap_get_flags: Unterminated FLAGS response: %s\n", s));
    mutt_free_list (hflags);

    return NULL;
  }

  s++;

  return s;
}

int imap_open_mailbox (CONTEXT* ctx)
{
  IMAP_DATA *idata;
  IMAP_STATUS* status;
  char buf[LONG_STRING];
  char bufout[LONG_STRING];
  int count = 0;
  IMAP_MBOX mx, pmx;
  int rc;

  if (imap_parse_path (ctx->path, &mx))
  {
    mutt_error (_("%s is an invalid IMAP path"), ctx->path);
    return -1;
  }

  /* we require a connection which isn't currently in IMAP_SELECTED state */
  if (!(idata = imap_conn_find (&(mx.account), M_IMAP_CONN_NOSELECT)))
    goto fail_noidata;
  if (idata->state < IMAP_AUTHENTICATED)
    goto fail;

  /* once again the context is new */
  ctx->data = idata;
  ctx->mx_close = imap_close_mailbox;

  /* Clean up path and replace the one in the ctx */
  imap_fix_path (idata, mx.mbox, buf, sizeof (buf));
  if (!*buf)
    strfcpy (buf, "INBOX", sizeof (buf));
  FREE(&(idata->mailbox));
  idata->mailbox = safe_strdup (buf);
  imap_qualify_path (buf, sizeof (buf), &mx, idata->mailbox);

  FREE (&(ctx->path));
  FREE (&(ctx->realpath));
  ctx->path = safe_strdup (buf);
  ctx->realpath = safe_strdup (ctx->path);

  idata->ctx = ctx;

  /* clear mailbox status */
  idata->status = 0;
  memset (idata->ctx->rights, 0, sizeof (idata->ctx->rights));
  idata->newMailCount = 0;

  mutt_message (_("Selecting %s..."), idata->mailbox);
  imap_munge_mbox_name (idata, buf, sizeof(buf), idata->mailbox);

  /* pipeline ACL test */
  if (mutt_bit_isset (idata->capabilities, ACL))
  {
    snprintf (bufout, sizeof (bufout), "MYRIGHTS %s", buf);
    imap_exec (idata, bufout, IMAP_CMD_QUEUE);
  }
  /* assume we have all rights if ACL is unavailable */
  else
  {
    mutt_bit_set (idata->ctx->rights, M_ACL_LOOKUP);
    mutt_bit_set (idata->ctx->rights, M_ACL_READ);
    mutt_bit_set (idata->ctx->rights, M_ACL_SEEN);
    mutt_bit_set (idata->ctx->rights, M_ACL_WRITE);
    mutt_bit_set (idata->ctx->rights, M_ACL_INSERT);
    mutt_bit_set (idata->ctx->rights, M_ACL_POST);
    mutt_bit_set (idata->ctx->rights, M_ACL_CREATE);
    mutt_bit_set (idata->ctx->rights, M_ACL_DELETE);
  }
  /* pipeline the postponed count if possible */
  pmx.mbox = NULL;
  if (mx_is_imap (Postponed) && !imap_parse_path (Postponed, &pmx)
      && mutt_account_match (&pmx.account, &mx.account))
    imap_status (Postponed, 1);
  FREE (&pmx.mbox);

  snprintf (bufout, sizeof (bufout), "%s %s",
    ctx->readonly ? "EXAMINE" : "SELECT", buf);

  idata->state = IMAP_SELECTED;

  imap_cmd_start (idata, bufout);

  status = imap_mboxcache_get (idata, idata->mailbox, 1);

  do
  {
    char *pc;

    if ((rc = imap_cmd_step (idata)) != IMAP_CMD_CONTINUE)
      break;

    pc = idata->buf + 2;

    /* Obtain list of available flags here, may be overridden by a
     * PERMANENTFLAGS tag in the OK response */
    if (ascii_strncasecmp ("FLAGS", pc, 5) == 0)
    {
      /* don't override PERMANENTFLAGS */
      if (!idata->flags)
      {
	dprint (3, (debugfile, "Getting mailbox FLAGS\n"));
	if ((pc = imap_get_flags (&(idata->flags), pc)) == NULL)
	  goto fail;
      }
    }
    /* PERMANENTFLAGS are massaged to look like FLAGS, then override FLAGS */
    else if (ascii_strncasecmp ("OK [PERMANENTFLAGS", pc, 18) == 0)
    {
      dprint (3, (debugfile, "Getting mailbox PERMANENTFLAGS\n"));
      /* safe to call on NULL */
      mutt_free_list (&(idata->flags));
      /* skip "OK [PERMANENT" so syntax is the same as FLAGS */
      pc += 13;
      if ((pc = imap_get_flags (&(idata->flags), pc)) == NULL)
	goto fail;
    }
    /* save UIDVALIDITY for the header cache */
    else if (ascii_strncasecmp ("OK [UIDVALIDITY", pc, 14) == 0)
    {
      dprint (3, (debugfile, "Getting mailbox UIDVALIDITY\n"));
      pc += 3;
      pc = imap_next_word (pc);
      idata->uid_validity = strtol (pc, NULL, 10);
      status->uidvalidity = idata->uid_validity;
    }
    else if (ascii_strncasecmp ("OK [UIDNEXT", pc, 11) == 0)
    {
      dprint (3, (debugfile, "Getting mailbox UIDNEXT\n"));
      pc += 3;
      pc = imap_next_word (pc);
      idata->uidnext = strtol (pc, NULL, 10);
      status->uidnext = idata->uidnext;
    }
    else
    {
      pc = imap_next_word (pc);
      if (!ascii_strncasecmp ("EXISTS", pc, 6))
      {
	count = idata->newMailCount;
	idata->newMailCount = 0;
      }
    }
  }
  while (rc == IMAP_CMD_CONTINUE);

  if (rc == IMAP_CMD_NO)
  {
    char *s;
    s = imap_next_word (idata->buf); /* skip seq */
    s = imap_next_word (s); /* Skip response */
    mutt_error ("%s", s);
    mutt_sleep (2);
    goto fail;
  }

  if (rc != IMAP_CMD_OK)
    goto fail;

  /* check for READ-ONLY notification */
  if (!ascii_strncasecmp (imap_get_qualifier (idata->buf), "[READ-ONLY]", 11)  \
  && !mutt_bit_isset (idata->capabilities, ACL))
  {
    dprint (2, (debugfile, "Mailbox is read-only.\n"));
    ctx->readonly = 1;
  }

#ifdef DEBUG
  /* dump the mailbox flags we've found */
  if (debuglevel > 2)
  {
    if (!idata->flags)
      dprint (3, (debugfile, "No folder flags found\n"));
    else
    {
      LIST* t = idata->flags;

      dprint (3, (debugfile, "Mailbox flags: "));

      t = t->next;
      while (t)
      {
        dprint (3, (debugfile, "[%s] ", t->data));
        t = t->next;
      }
      dprint (3, (debugfile, "\n"));
    }
  }
#endif

  if (!(mutt_bit_isset(idata->ctx->rights, M_ACL_DELETE) ||
        mutt_bit_isset(idata->ctx->rights, M_ACL_SEEN) ||
        mutt_bit_isset(idata->ctx->rights, M_ACL_WRITE) ||
        mutt_bit_isset(idata->ctx->rights, M_ACL_INSERT)))
     ctx->readonly = 1;

  ctx->hdrmax = count;
  ctx->hdrs = safe_calloc (count, sizeof (HEADER *));
  ctx->v2r = safe_calloc (count, sizeof (int));
  ctx->msgcount = 0;

  if (count && (imap_read_headers (idata, 0, count-1) < 0))
  {
    mutt_error _("Error opening mailbox");
    mutt_sleep (1);
    goto fail;
  }

  dprint (2, (debugfile, "imap_open_mailbox: msgcount is %d\n", ctx->msgcount));
  FREE (&mx.mbox);
  return 0;

 fail:
  if (idata->state == IMAP_SELECTED)
    idata->state = IMAP_AUTHENTICATED;
 fail_noidata:
  FREE (&mx.mbox);
  return -1;
}

int imap_open_mailbox_append (CONTEXT *ctx)
{
  IMAP_DATA *idata;
  char buf[LONG_STRING];
  char mailbox[LONG_STRING];
  IMAP_MBOX mx;
  int rc;

  if (imap_parse_path (ctx->path, &mx))
    return -1;

  /* in APPEND mode, we appear to hijack an existing IMAP connection -
   * ctx is brand new and mostly empty */

  if (!(idata = imap_conn_find (&(mx.account), 0)))
  {
    FREE (&mx.mbox);
    return -1;
  }

  ctx->magic = M_IMAP;
  ctx->data = idata;

  imap_fix_path (idata, mx.mbox, mailbox, sizeof (mailbox));
  if (!*mailbox)
    strfcpy (mailbox, "INBOX", sizeof (mailbox));
  FREE (&mx.mbox);

  /* really we should also check for W_OK */
  if ((rc = imap_access (ctx->path, F_OK)) == 0)
    return 0;

  if (rc == -1)
    return -1;

  snprintf (buf, sizeof (buf), _("Create %s?"), mailbox);
  if (option (OPTCONFIRMCREATE) && mutt_yesorno (buf, 1) < 1)
    return -1;

  if (imap_create_mailbox (idata, mailbox) < 0)
    return -1;

  return 0;
}

/* imap_logout: Gracefully log out of server. */
void imap_logout (IMAP_DATA** idata)
{
  /* we set status here to let imap_handle_untagged know we _expect_ to
   * receive a bye response (so it doesn't freak out and close the conn) */
  (*idata)->status = IMAP_BYE;
  imap_cmd_start (*idata, "LOGOUT");
  while (imap_cmd_step (*idata) == IMAP_CMD_CONTINUE)
    ;

  mutt_socket_close ((*idata)->conn);
  imap_free_idata (idata);
}

/* imap_set_flag: append str to flags if we currently have permission
 *   according to aclbit */
static void imap_set_flag (IMAP_DATA* idata, int aclbit, int flag,
  const char *str, char *flags, size_t flsize)
{
  if (mutt_bit_isset (idata->ctx->rights, aclbit))
    if (flag && imap_has_flag (idata->flags, str))
      safe_strcat (flags, flsize, str);
}

/* imap_has_flag: do a caseless comparison of the flag against a flag list,
*   return 1 if found or flag list has '\*', 0 otherwise */
int imap_has_flag (LIST* flag_list, const char* flag)
{
  if (!flag_list)
    return 0;

  flag_list = flag_list->next;
  while (flag_list)
  {
    if (!ascii_strncasecmp (flag_list->data, flag, strlen (flag_list->data)))
      return 1;

    if (!ascii_strncmp (flag_list->data, "\\*", strlen (flag_list->data)))
      return 1;

    flag_list = flag_list->next;
  }

  return 0;
}

/* Note: headers must be in SORT_ORDER. See imap_exec_msgset for args.
 * Pos is an opaque pointer a la strtok. It should be 0 at first call. */
static int imap_make_msg_set (IMAP_DATA* idata, BUFFER* buf, int flag,
                              int changed, int invert, int* pos)
{
  HEADER** hdrs = idata->ctx->hdrs;
  int count = 0;	/* number of messages in message set */
  int match = 0;	/* whether current message matches flag condition */
  unsigned int setstart = 0;	/* start of current message range */
  int n;
  int started = 0;

  hdrs = idata->ctx->hdrs;

  for (n = *pos;
       n < idata->ctx->msgcount && buf->dptr - buf->data < IMAP_MAX_CMDLEN;
       n++)
  {
    match = 0;
    /* don't include pending expunged messages */
    if (hdrs[n]->active)
      switch (flag)
      {
        case M_DELETED:
          if (hdrs[n]->deleted != HEADER_DATA(hdrs[n])->deleted)
            match = invert ^ hdrs[n]->deleted;
	  break;
        case M_FLAG:
          if (hdrs[n]->flagged != HEADER_DATA(hdrs[n])->flagged)
            match = invert ^ hdrs[n]->flagged;
	  break;
        case M_OLD:
          if (hdrs[n]->old != HEADER_DATA(hdrs[n])->old)
            match = invert ^ hdrs[n]->old;
	  break;
        case M_READ:
          if (hdrs[n]->read != HEADER_DATA(hdrs[n])->read)
            match = invert ^ hdrs[n]->read;
	  break;
        case M_REPLIED:
          if (hdrs[n]->replied != HEADER_DATA(hdrs[n])->replied)
            match = invert ^ hdrs[n]->replied;
	  break;

        case M_TAG:
	  if (hdrs[n]->tagged)
	    match = 1;
	  break;
      }

    if (match && (!changed || hdrs[n]->changed))
    {
      count++;
      if (setstart == 0)
      {
        setstart = HEADER_DATA (hdrs[n])->uid;
        if (started == 0)
	{
	  mutt_buffer_printf (buf, "%u", HEADER_DATA (hdrs[n])->uid);
	  started = 1;
	}
        else
	  mutt_buffer_printf (buf, ",%u", HEADER_DATA (hdrs[n])->uid);
      }
      /* tie up if the last message also matches */
      else if (n == idata->ctx->msgcount-1)
	mutt_buffer_printf (buf, ":%u", HEADER_DATA (hdrs[n])->uid);
    }
    /* End current set if message doesn't match or we've reached the end
     * of the mailbox via inactive messages following the last match. */
    else if (setstart && (hdrs[n]->active || n == idata->ctx->msgcount-1))
    {
      if (HEADER_DATA (hdrs[n-1])->uid > setstart)
	mutt_buffer_printf (buf, ":%u", HEADER_DATA (hdrs[n-1])->uid);
      setstart = 0;
    }
  }

  *pos = n;

  return count;
}

/* Prepares commands for all messages matching conditions (must be flushed
 * with imap_exec)
 * Params:
 *   idata: IMAP_DATA containing context containing header set
 *   pre, post: commands are of the form "%s %s %s %s", tag,
 *     pre, message set, post
 *   flag: enum of flag type on which to filter
 *   changed: include only changed messages in message set
 *   invert: invert sense of flag, eg M_READ matches unread messages
 * Returns: number of matched messages, or -1 on failure */
int imap_exec_msgset (IMAP_DATA* idata, const char* pre, const char* post,
                      int flag, int changed, int invert)
{
  HEADER** hdrs = NULL;
  short oldsort;
  BUFFER* cmd;
  int pos;
  int rc;
  int count = 0;

  if (! (cmd = mutt_buffer_new ()))
  {
    dprint (1, (debugfile, "imap_exec_msgset: unable to allocate buffer\n"));
    return -1;
  }

  /* We make a copy of the headers just in case resorting doesn't give
   exactly the original order (duplicate messages?), because other parts of
   the ctx are tied to the header order. This may be overkill. */
  oldsort = Sort;
  if (Sort != SORT_ORDER)
  {
    hdrs = idata->ctx->hdrs;
    idata->ctx->hdrs = safe_malloc (idata->ctx->msgcount * sizeof (HEADER*));
    memcpy (idata->ctx->hdrs, hdrs, idata->ctx->msgcount * sizeof (HEADER*));

    Sort = SORT_ORDER;
    qsort (idata->ctx->hdrs, idata->ctx->msgcount, sizeof (HEADER*),
           mutt_get_sort_func (SORT_ORDER));
  }

  pos = 0;

  do
  {
    cmd->dptr = cmd->data;
    mutt_buffer_printf (cmd, "%s ", pre);
    rc = imap_make_msg_set (idata, cmd, flag, changed, invert, &pos);
    if (rc > 0)
    {
      mutt_buffer_printf (cmd, " %s", post);
      if (imap_exec (idata, cmd->data, IMAP_CMD_QUEUE))
      {
        rc = -1;
        goto out;
      }
      count += rc;
    }
  }
  while (rc > 0);

  rc = count;

out:
  mutt_buffer_free (&cmd);
  if (oldsort != Sort)
  {
    Sort = oldsort;
    FREE (&idata->ctx->hdrs);
    idata->ctx->hdrs = hdrs;
  }

  return rc;
}

/* returns 0 if mutt's flags match cached server flags */
static int compare_flags (HEADER* h)
{
  IMAP_HEADER_DATA* hd = (IMAP_HEADER_DATA*)h->data;

  if (h->read != hd->read)
    return 1;
  if (h->old != hd->old)
    return 1;
  if (h->flagged != hd->flagged)
    return 1;
  if (h->replied != hd->replied)
    return 1;
  if (h->deleted != hd->deleted)
    return 1;

  return 0;
}

/* Update the IMAP server to reflect the flags a single message.  */
int imap_sync_message (IMAP_DATA *idata, HEADER *hdr, BUFFER *cmd,
		       int *err_continue)
{
  char flags[LONG_STRING];
  char uid[11];

  hdr->changed = 0;

  if (!compare_flags (hdr))
  {
    idata->ctx->changed--;
    return 0;
  }

  snprintf (uid, sizeof (uid), "%u", HEADER_DATA(hdr)->uid);
  cmd->dptr = cmd->data;
  mutt_buffer_addstr (cmd, "UID STORE ");
  mutt_buffer_addstr (cmd, uid);

  flags[0] = '\0';

  imap_set_flag (idata, M_ACL_SEEN, hdr->read, "\\Seen ",
		 flags, sizeof (flags));
  imap_set_flag (idata, M_ACL_WRITE, hdr->old,
                 "Old ", flags, sizeof (flags));
  imap_set_flag (idata, M_ACL_WRITE, hdr->flagged,
		 "\\Flagged ", flags, sizeof (flags));
  imap_set_flag (idata, M_ACL_WRITE, hdr->replied,
		 "\\Answered ", flags, sizeof (flags));
  imap_set_flag (idata, M_ACL_DELETE, hdr->deleted,
		 "\\Deleted ", flags, sizeof (flags));

  /* now make sure we don't lose custom tags */
  if (mutt_bit_isset (idata->ctx->rights, M_ACL_WRITE))
    imap_add_keywords (flags, hdr, idata->flags, sizeof (flags));

  mutt_remove_trailing_ws (flags);

  /* UW-IMAP is OK with null flags, Cyrus isn't. The only solution is to
   * explicitly revoke all system flags (if we have permission) */
  if (!*flags)
  {
    imap_set_flag (idata, M_ACL_SEEN, 1, "\\Seen ", flags, sizeof (flags));
    imap_set_flag (idata, M_ACL_WRITE, 1, "Old ", flags, sizeof (flags));
    imap_set_flag (idata, M_ACL_WRITE, 1, "\\Flagged ", flags, sizeof (flags));
    imap_set_flag (idata, M_ACL_WRITE, 1, "\\Answered ", flags, sizeof (flags));
    imap_set_flag (idata, M_ACL_DELETE, 1, "\\Deleted ", flags, sizeof (flags));

    mutt_remove_trailing_ws (flags);

    mutt_buffer_addstr (cmd, " -FLAGS.SILENT (");
  } else
    mutt_buffer_addstr (cmd, " FLAGS.SILENT (");

  mutt_buffer_addstr (cmd, flags);
  mutt_buffer_addstr (cmd, ")");

  /* dumb hack for bad UW-IMAP 4.7 servers spurious FLAGS updates */
  hdr->active = 0;

  /* after all this it's still possible to have no flags, if you
   * have no ACL rights */
  if (*flags && (imap_exec (idata, cmd->data, 0) != 0) &&
      err_continue && (*err_continue != M_YES))
  {
    *err_continue = imap_continue ("imap_sync_message: STORE failed",
				   idata->buf);
    if (*err_continue != M_YES)
      return -1;
  }

  hdr->active = 1;
  idata->ctx->changed--;

  return 0;
}

static int sync_helper (IMAP_DATA* idata, int right, int flag, const char* name)
{
  int count = 0;
  int rc;
  char buf[LONG_STRING];

  if (!idata->ctx)
    return -1;

  if (!mutt_bit_isset (idata->ctx->rights, right))
    return 0;

  if (right == M_ACL_WRITE && !imap_has_flag (idata->flags, name))
    return 0;

  snprintf (buf, sizeof(buf), "+FLAGS.SILENT (%s)", name);
  if ((rc = imap_exec_msgset (idata, "UID STORE", buf, flag, 1, 0)) < 0)
    return rc;
  count += rc;

  buf[0] = '-';
  if ((rc = imap_exec_msgset (idata, "UID STORE", buf, flag, 1, 1)) < 0)
    return rc;
  count += rc;

  return count;
}

/* update the IMAP server to reflect message changes done within mutt.
 * Arguments
 *   ctx: the current context
 *   expunge: 0 or 1 - do expunge?
 */
int imap_sync_mailbox (CONTEXT* ctx, int expunge, int* index_hint)
{
  IMAP_DATA* idata;
  CONTEXT* appendctx = NULL;
  HEADER* h;
  HEADER** hdrs = NULL;
  int oldsort;
  int n;
  int rc;

  idata = (IMAP_DATA*) ctx->data;

  if (idata->state < IMAP_SELECTED)
  {
    dprint (2, (debugfile, "imap_sync_mailbox: no mailbox selected\n"));
    return -1;
  }

  /* This function is only called when the calling code expects the context
   * to be changed. */
  imap_allow_reopen (ctx);

  if ((rc = imap_check_mailbox (ctx, index_hint, 0)) != 0)
    return rc;

  /* if we are expunging anyway, we can do deleted messages very quickly... */
  if (expunge && mutt_bit_isset (ctx->rights, M_ACL_DELETE))
  {
    if ((rc = imap_exec_msgset (idata, "UID STORE", "+FLAGS.SILENT (\\Deleted)",
                                M_DELETED, 1, 0)) < 0)
    {
      mutt_error (_("Expunge failed"));
      mutt_sleep (1);
      goto out;
    }

    if (rc > 0)
    {
      /* mark these messages as unchanged so second pass ignores them. Done
       * here so BOGUS UW-IMAP 4.7 SILENT FLAGS updates are ignored. */
      for (n = 0; n < ctx->msgcount; n++)
        if (ctx->hdrs[n]->deleted && ctx->hdrs[n]->changed)
          ctx->hdrs[n]->active = 0;
      mutt_message (_("Marking %d messages deleted..."), rc);
    }
  }

#if USE_HCACHE
  idata->hcache = imap_hcache_open (idata, NULL);
#endif

  /* save messages with real (non-flag) changes */
  for (n = 0; n < ctx->msgcount; n++)
  {
    h = ctx->hdrs[n];

    if (h->deleted)
    {
      imap_cache_del (idata, h);
#if USE_HCACHE
      imap_hcache_del (idata, HEADER_DATA(h)->uid);
#endif
    }

    if (h->active && h->changed)
    {
#if USE_HCACHE
      imap_hcache_put (idata, h);
#endif
      /* if the message has been rethreaded or attachments have been deleted
       * we delete the message and reupload it.
       * This works better if we're expunging, of course. */
      if ((h->env && (h->env->refs_changed || h->env->irt_changed)) ||
	  h->attach_del)
      {
        mutt_message (_("Saving changed messages... [%d/%d]"), n+1,
                      ctx->msgcount);
	if (!appendctx)
	  appendctx = mx_open_mailbox (ctx->path, M_APPEND | M_QUIET, NULL);
	if (!appendctx)
	  dprint (1, (debugfile, "imap_sync_mailbox: Error opening mailbox in append mode\n"));
	else
	  _mutt_save_message (h, appendctx, 1, 0, 0);
      }
    }
  }

#if USE_HCACHE
  imap_hcache_close (idata);
#endif

  /* presort here to avoid doing 10 resorts in imap_exec_msgset */
  oldsort = Sort;
  if (Sort != SORT_ORDER)
  {
    hdrs = ctx->hdrs;
    ctx->hdrs = safe_malloc (ctx->msgcount * sizeof (HEADER*));
    memcpy (ctx->hdrs, hdrs, ctx->msgcount * sizeof (HEADER*));

    Sort = SORT_ORDER;
    qsort (ctx->hdrs, ctx->msgcount, sizeof (HEADER*),
           mutt_get_sort_func (SORT_ORDER));
  }

  rc = sync_helper (idata, M_ACL_DELETE, M_DELETED, "\\Deleted");
  if (rc >= 0)
    rc |= sync_helper (idata, M_ACL_WRITE, M_FLAG, "\\Flagged");
  if (rc >= 0)
    rc |= sync_helper (idata, M_ACL_WRITE, M_OLD, "Old");
  if (rc >= 0)
    rc |= sync_helper (idata, M_ACL_SEEN, M_READ, "\\Seen");
  if (rc >= 0)
    rc |= sync_helper (idata, M_ACL_WRITE, M_REPLIED, "\\Answered");

  if (oldsort != Sort)
  {
    Sort = oldsort;
    FREE (&ctx->hdrs);
    ctx->hdrs = hdrs;
  }

  /* Flush the queued flags if any were changed in sync_helper. */
  if (rc > 0)
    if (imap_exec (idata, NULL, 0) != IMAP_CMD_OK)
      rc = -1;

  if (rc < 0)
  {
    if (ctx->closing)
    {
      if (mutt_yesorno (_("Error saving flags. Close anyway?"), 0) == M_YES)
      {
        rc = 0;
        idata->state = IMAP_AUTHENTICATED;
        goto out;
      }
    }
    else
      mutt_error _("Error saving flags");
    rc = -1;
    goto out;
  }

  /* Update local record of server state to reflect the synchronization just
   * completed.  imap_read_headers always overwrites hcache-origin flags, so
   * there is no need to mutate the hcache after flag-only changes. */
  for (n = 0; n < ctx->msgcount; n++)
  {
    HEADER_DATA(ctx->hdrs[n])->deleted = ctx->hdrs[n]->deleted;
    HEADER_DATA(ctx->hdrs[n])->flagged = ctx->hdrs[n]->flagged;
    HEADER_DATA(ctx->hdrs[n])->old = ctx->hdrs[n]->old;
    HEADER_DATA(ctx->hdrs[n])->read = ctx->hdrs[n]->read;
    HEADER_DATA(ctx->hdrs[n])->replied = ctx->hdrs[n]->replied;
    ctx->hdrs[n]->changed = 0;
  }
  ctx->changed = 0;

  /* We must send an EXPUNGE command if we're not closing. */
  if (expunge && !(ctx->closing) &&
      mutt_bit_isset(ctx->rights, M_ACL_DELETE))
  {
    mutt_message _("Expunging messages from server...");
    /* Set expunge bit so we don't get spurious reopened messages */
    idata->reopen |= IMAP_EXPUNGE_EXPECTED;
    if (imap_exec (idata, "EXPUNGE", 0) != 0)
    {
      imap_error (_("imap_sync_mailbox: EXPUNGE failed"), idata->buf);
      rc = -1;
      goto out;
    }
  }

  if (expunge && ctx->closing)
  {
    imap_exec (idata, "CLOSE", IMAP_CMD_QUEUE);
    idata->state = IMAP_AUTHENTICATED;
  }

  if (option (OPTMESSAGECACHECLEAN))
    imap_cache_clean (idata);

  rc = 0;

 out:
  if (appendctx)
  {
    mx_fastclose_mailbox (appendctx);
    FREE (&appendctx);
  }
  return rc;
}

/* imap_close_mailbox: clean up IMAP data in CONTEXT */
int imap_close_mailbox (CONTEXT* ctx)
{
  IMAP_DATA* idata;
  int i;

  idata = (IMAP_DATA*) ctx->data;
  /* Check to see if the mailbox is actually open */
  if (!idata)
    return 0;

  if (ctx == idata->ctx)
  {
    if (idata->status != IMAP_FATAL && idata->state >= IMAP_SELECTED)
    {
      /* mx_close_mailbox won't sync if there are no deleted messages
       * and the mailbox is unchanged, so we may have to close here */
      if (!ctx->deleted)
        imap_exec (idata, "CLOSE", IMAP_CMD_QUEUE);
      idata->state = IMAP_AUTHENTICATED;
    }

    idata->reopen &= IMAP_REOPEN_ALLOW;
    FREE (&(idata->mailbox));
    mutt_free_list (&idata->flags);
    idata->ctx = NULL;
  }

  /* free IMAP part of headers */
  for (i = 0; i < ctx->msgcount; i++)
    /* mailbox may not have fully loaded */
    if (ctx->hdrs[i] && ctx->hdrs[i]->data)
      imap_free_header_data ((IMAP_HEADER_DATA**)&(ctx->hdrs[i]->data));

  for (i = 0; i < IMAP_CACHE_LEN; i++)
  {
    if (idata->cache[i].path)
    {
      unlink (idata->cache[i].path);
      FREE (&idata->cache[i].path);
    }
  }

  mutt_bcache_close (&idata->bcache);

  return 0;
}

/* use the NOOP or IDLE command to poll for new mail
 *
 * return values:
 *	M_REOPENED	mailbox has been externally modified
 *	M_NEW_MAIL	new mail has arrived!
 *	0		no change
 *	-1		error
 */
int imap_check_mailbox (CONTEXT *ctx, int *index_hint, int force)
{
  /* overload keyboard timeout to avoid many mailbox checks in a row.
   * Most users don't like having to wait exactly when they press a key. */
  IMAP_DATA* idata;
  int result = 0;

  idata = (IMAP_DATA*) ctx->data;

  /* try IDLE first, unless force is set */
  if (!force && option (OPTIMAPIDLE) && mutt_bit_isset (idata->capabilities, IDLE)
      && (idata->state != IMAP_IDLE || time(NULL) >= idata->lastread + ImapKeepalive))
  {
    if (imap_cmd_idle (idata) < 0)
      return -1;
  }
  if (idata->state == IMAP_IDLE)
  {
    while ((result = mutt_socket_poll (idata->conn)) > 0)
    {
      if (imap_cmd_step (idata) != IMAP_CMD_CONTINUE)
      {
        dprint (1, (debugfile, "Error reading IDLE response\n"));
        return -1;
      }
    }
    if (result < 0)
    {
      dprint (1, (debugfile, "Poll failed, disabling IDLE\n"));
      mutt_bit_unset (idata->capabilities, IDLE);
    }
  }

  if ((force ||
       (idata->state != IMAP_IDLE && time(NULL) >= idata->lastread + Timeout))
      && imap_exec (idata, "NOOP", 0) != 0)
    return -1;

  /* We call this even when we haven't run NOOP in case we have pending
   * changes to process, since we can reopen here. */
  imap_cmd_finish (idata);

  if (idata->check_status & IMAP_EXPUNGE_PENDING)
    result = M_REOPENED;
  else if (idata->check_status & IMAP_NEWMAIL_PENDING)
    result = M_NEW_MAIL;
  else if (idata->check_status & IMAP_FLAGS_PENDING)
    result = M_FLAGS;

  idata->check_status = 0;

  return result;
}

/* split path into (idata,mailbox name) */
static int imap_get_mailbox (const char* path, IMAP_DATA** hidata, char* buf, size_t blen)
{
  IMAP_MBOX mx;

  if (imap_parse_path (path, &mx))
  {
    dprint (1, (debugfile, "imap_get_mailbox: Error parsing %s\n", path));
    return -1;
  }
  if (!(*hidata = imap_conn_find (&(mx.account), option (OPTIMAPPASSIVE) ? M_IMAP_CONN_NONEW : 0))
      || (*hidata)->state < IMAP_AUTHENTICATED)
  {
    FREE (&mx.mbox);
    return -1;
  }

  imap_fix_path (*hidata, mx.mbox, buf, blen);
  if (!*buf)
    strfcpy (buf, "INBOX", blen);
  FREE (&mx.mbox);

  return 0;
}

/* check for new mail in any subscribed mailboxes. Given a list of mailboxes
 * rather than called once for each so that it can batch the commands and
 * save on round trips. Returns number of mailboxes with new mail. */
int imap_buffy_check (int force, int check_stats)
{
  IMAP_DATA* idata;
  IMAP_DATA* lastdata = NULL;
  BUFFY* mailbox;
  char name[LONG_STRING];
  char command[LONG_STRING];
  char munged[LONG_STRING];
  int buffies = 0;

  for (mailbox = Incoming; mailbox; mailbox = mailbox->next)
  {
    /* Init newly-added mailboxes */
    if (! mailbox->magic)
    {
      if (mx_is_imap (mailbox->path))
        mailbox->magic = M_IMAP;
    }

    if (mailbox->magic != M_IMAP)
      continue;

    if (imap_get_mailbox (mailbox->path, &idata, name, sizeof (name)) < 0)
      continue;

    /* Don't issue STATUS on the selected mailbox, it will be NOOPed or
     * IDLEd elsewhere.
     * idata->mailbox may be NULL for connections other than the current
     * mailbox's, and shouldn't expand to INBOX in that case. #3216. */
    if (idata->mailbox && !imap_mxcmp (name, idata->mailbox))
      continue;

    if (!mutt_bit_isset (idata->capabilities, IMAP4REV1) &&
        !mutt_bit_isset (idata->capabilities, STATUS))
    {
      dprint (2, (debugfile, "Server doesn't support STATUS\n"));
      continue;
    }

    if (lastdata && idata != lastdata)
    {
      /* Send commands to previous server. Sorting the buffy list
       * may prevent some infelicitous interleavings */
      if (imap_exec (lastdata, NULL, IMAP_CMD_FAIL_OK) == -1)
        dprint (1, (debugfile, "Error polling mailboxes\n"));

      lastdata = NULL;
    }

    if (!lastdata)
      lastdata = idata;

    imap_munge_mbox_name (idata, munged, sizeof (munged), name);
<<<<<<< HEAD
    snprintf (command, sizeof (command),
#ifdef USE_SIDEBAR
	      "STATUS %s (UIDNEXT UIDVALIDITY UNSEEN RECENT MESSAGES)", munged);
#else
=======
    if (check_stats)
      snprintf (command, sizeof (command),
	      "STATUS %s (UIDNEXT UIDVALIDITY UNSEEN RECENT MESSAGES)", munged);
    else
      snprintf (command, sizeof (command),
>>>>>>> bb082444
	      "STATUS %s (UIDNEXT UIDVALIDITY UNSEEN RECENT)", munged);
#endif

    if (imap_exec (idata, command, IMAP_CMD_QUEUE) < 0)
    {
      dprint (1, (debugfile, "Error queueing command\n"));
      return 0;
    }
  }

  if (lastdata && (imap_exec (lastdata, NULL, IMAP_CMD_FAIL_OK) == -1))
  {
    dprint (1, (debugfile, "Error polling mailboxes\n"));
    return 0;
  }

  /* collect results */
  for (mailbox = Incoming; mailbox; mailbox = mailbox->next)
  {
    if (mailbox->magic == M_IMAP && mailbox->new)
      buffies++;
  }

  return buffies;
}

/* imap_status: returns count of messages in mailbox, or -1 on error.
 * if queue != 0, queue the command and expect it to have been run
 * on the next call (for pipelining the postponed count) */
int imap_status (char* path, int queue)
{
  static int queued = 0;

  IMAP_DATA *idata;
  char buf[LONG_STRING];
  char mbox[LONG_STRING];
  IMAP_STATUS* status;

  if (imap_get_mailbox (path, &idata, buf, sizeof (buf)) < 0)
    return -1;

  if (!imap_mxcmp (buf, idata->mailbox))
    /* We are in the folder we're polling - just return the mailbox count */
    return idata->ctx->msgcount;
  else if (mutt_bit_isset(idata->capabilities,IMAP4REV1) ||
	   mutt_bit_isset(idata->capabilities,STATUS))
  {
    imap_munge_mbox_name (idata, mbox, sizeof(mbox), buf);
    snprintf (buf, sizeof (buf), "STATUS %s (%s)", mbox, "MESSAGES");
    imap_unmunge_mbox_name (idata, mbox);
  }
  else
    /* Server does not support STATUS, and this is not the current mailbox.
     * There is no lightweight way to check recent arrivals */
    return -1;

  if (queue)
  {
    imap_exec (idata, buf, IMAP_CMD_QUEUE);
    queued = 1;
    return 0;
  }
  else if (!queued)
    imap_exec (idata, buf, 0);

  queued = 0;
  if ((status = imap_mboxcache_get (idata, mbox, 0)))
    return status->messages;

  return 0;
}

/* return cached mailbox stats or NULL if create is 0 */
IMAP_STATUS* imap_mboxcache_get (IMAP_DATA* idata, const char* mbox, int create)
{
  LIST* cur;
  IMAP_STATUS* status;
  IMAP_STATUS scache;
#ifdef USE_HCACHE
  header_cache_t *hc = NULL;
  unsigned int *uidvalidity = NULL;
  unsigned int *uidnext = NULL;
#endif

  for (cur = idata->mboxcache; cur; cur = cur->next)
  {
    status = (IMAP_STATUS*)cur->data;

    if (!imap_mxcmp (mbox, status->name))
      return status;
  }
  status = NULL;

  /* lame */
  if (create)
  {
    memset (&scache, 0, sizeof (scache));
    scache.name = (char*)mbox;
    idata->mboxcache = mutt_add_list_n (idata->mboxcache, &scache,
                                        sizeof (scache));
    status = imap_mboxcache_get (idata, mbox, 0);
    status->name = safe_strdup (mbox);
  }

#ifdef USE_HCACHE
  hc = imap_hcache_open (idata, mbox);
  if (hc)
  {
    uidvalidity = mutt_hcache_fetch_raw (hc, "/UIDVALIDITY", imap_hcache_keylen);
    uidnext = mutt_hcache_fetch_raw (hc, "/UIDNEXT", imap_hcache_keylen);
    mutt_hcache_close (hc);
    if (uidvalidity)
    {
      if (!status)
      {
        FREE (&uidvalidity);
        FREE (&uidnext);
        return imap_mboxcache_get (idata, mbox, 1);
      }
      status->uidvalidity = *uidvalidity;
      status->uidnext = uidnext ? *uidnext: 0;
      dprint (3, (debugfile, "mboxcache: hcache uidvalidity %d, uidnext %d\n",
                  status->uidvalidity, status->uidnext));
    }
    FREE (&uidvalidity);
    FREE (&uidnext);
  }
#endif

  return status;
}

void imap_mboxcache_free (IMAP_DATA* idata)
{
  LIST* cur;
  IMAP_STATUS* status;

  for (cur = idata->mboxcache; cur; cur = cur->next)
  {
    status = (IMAP_STATUS*)cur->data;

    FREE (&status->name);
  }

  mutt_free_list (&idata->mboxcache);
}

/* returns number of patterns in the search that should be done server-side
 * (eg are full-text) */
static int do_search (const pattern_t* search, int allpats)
{
  int rc = 0;
  const pattern_t* pat;

  for (pat = search; pat; pat = pat->next)
  {
    switch (pat->op)
    {
      case M_BODY:
      case M_HEADER:
      case M_WHOLE_MSG:
        if (pat->stringmatch)
          rc++;
        break;
      default:
        if (pat->child && do_search (pat->child, 1))
          rc++;
    }

    if (!allpats)
      break;
  }

  return rc;
}

/* convert mutt pattern_t to IMAP SEARCH command containing only elements
 * that require full-text search (mutt already has what it needs for most
 * match types, and does a better job (eg server doesn't support regexps). */
static int imap_compile_search (const pattern_t* pat, BUFFER* buf)
{
  if (! do_search (pat, 0))
    return 0;

  if (pat->not)
    mutt_buffer_addstr (buf, "NOT ");

  if (pat->child)
  {
    int clauses;

    if ((clauses = do_search (pat->child, 1)) > 0)
    {
      const pattern_t* clause = pat->child;

      mutt_buffer_addch (buf, '(');

      while (clauses)
      {
        if (do_search (clause, 0))
        {
          if (pat->op == M_OR && clauses > 1)
            mutt_buffer_addstr (buf, "OR ");
          clauses--;

          if (imap_compile_search (clause, buf) < 0)
            return -1;

          if (clauses)
            mutt_buffer_addch (buf, ' ');

        }
        clause = clause->next;
      }

      mutt_buffer_addch (buf, ')');
    }
  }
  else
  {
    char term[STRING];
    char *delim;

    switch (pat->op)
    {
      case M_HEADER:
        mutt_buffer_addstr (buf, "HEADER ");

        /* extract header name */
        if (! (delim = strchr (pat->p.str, ':')))
        {
          mutt_error (_("Header search without header name: %s"), pat->p.str);
          return -1;
        }
        *delim = '\0';
        imap_quote_string (term, sizeof (term), pat->p.str);
        mutt_buffer_addstr (buf, term);
        mutt_buffer_addch (buf, ' ');

        /* and field */
        *delim = ':';
        delim++;
        SKIPWS(delim);
        imap_quote_string (term, sizeof (term), delim);
        mutt_buffer_addstr (buf, term);
        break;
      case M_BODY:
        mutt_buffer_addstr (buf, "BODY ");
        imap_quote_string (term, sizeof (term), pat->p.str);
        mutt_buffer_addstr (buf, term);
        break;
      case M_WHOLE_MSG:
        mutt_buffer_addstr (buf, "TEXT ");
        imap_quote_string (term, sizeof (term), pat->p.str);
        mutt_buffer_addstr (buf, term);
        break;
    }
  }

  return 0;
}

int imap_search (CONTEXT* ctx, const pattern_t* pat)
{
  BUFFER buf;
  IMAP_DATA* idata = (IMAP_DATA*)ctx->data;
  int i;

  for (i = 0; i < ctx->msgcount; i++)
    ctx->hdrs[i]->matched = 0;

  if (!do_search (pat, 1))
    return 0;

  mutt_buffer_init (&buf);
  mutt_buffer_addstr (&buf, "UID SEARCH ");
  if (imap_compile_search (pat, &buf) < 0)
  {
    FREE (&buf.data);
    return -1;
  }
  if (imap_exec (idata, buf.data, 0) < 0)
  {
    FREE (&buf.data);
    return -1;
  }

  FREE (&buf.data);
  return 0;
}

int imap_subscribe (char *path, int subscribe)
{
  IMAP_DATA *idata;
  char buf[LONG_STRING];
  char mbox[LONG_STRING];
  char errstr[STRING];
  BUFFER err, token;
  IMAP_MBOX mx;

  if (!mx_is_imap (path) || imap_parse_path (path, &mx) || !mx.mbox)
  {
    mutt_error (_("Bad mailbox name"));
    return -1;
  }
  if (!(idata = imap_conn_find (&(mx.account), 0)))
    goto fail;

  imap_fix_path (idata, mx.mbox, buf, sizeof (buf));
  if (!*buf)
    strfcpy (buf, "INBOX", sizeof (buf));

  if (option (OPTIMAPCHECKSUBSCRIBED))
  {
    mutt_buffer_init (&token);
    mutt_buffer_init (&err);
    err.data = errstr;
    err.dsize = sizeof (errstr);
    snprintf (mbox, sizeof (mbox), "%smailboxes \"%s\"",
              subscribe ? "" : "un", path);
    if (mutt_parse_rc_line (mbox, &token, &err))
      dprint (1, (debugfile, "Error adding subscribed mailbox: %s\n", errstr));
    FREE (&token.data);
  }

  if (subscribe)
    mutt_message (_("Subscribing to %s..."), buf);
  else
    mutt_message (_("Unsubscribing from %s..."), buf);
  imap_munge_mbox_name (idata, mbox, sizeof(mbox), buf);

  snprintf (buf, sizeof (buf), "%sSUBSCRIBE %s", subscribe ? "" : "UN", mbox);

  if (imap_exec (idata, buf, 0) < 0)
    goto fail;

  imap_unmunge_mbox_name(idata, mx.mbox);
  if (subscribe)
    mutt_message (_("Subscribed to %s"), mx.mbox);
  else
    mutt_message (_("Unsubscribed from %s"), mx.mbox);
  FREE (&mx.mbox);
  return 0;

 fail:
  FREE (&mx.mbox);
  return -1;
}

/* trim dest to the length of the longest prefix it shares with src,
 * returning the length of the trimmed string */
static int
longest_common_prefix (char *dest, const char* src, int start, size_t dlen)
{
  int pos = start;

  while (pos < dlen && dest[pos] && dest[pos] == src[pos])
    pos++;
  dest[pos] = '\0';

  return pos;
}

/* look for IMAP URLs to complete from defined mailboxes. Could be extended
 * to complete over open connections and account/folder hooks too. */
static int
imap_complete_hosts (char *dest, size_t len)
{
  BUFFY* mailbox;
  CONNECTION* conn;
  int rc = -1;
  int matchlen;

  matchlen = mutt_strlen (dest);
  for (mailbox = Incoming; mailbox; mailbox = mailbox->next)
  {
    if (!mutt_strncmp (dest, mailbox->path, matchlen))
    {
      if (rc)
      {
        strfcpy (dest, mailbox->path, len);
        rc = 0;
      }
      else
        longest_common_prefix (dest, mailbox->path, matchlen, len);
    }
  }

  for (conn = mutt_socket_head (); conn; conn = conn->next)
  {
    ciss_url_t url;
    char urlstr[LONG_STRING];

    if (conn->account.type != M_ACCT_TYPE_IMAP)
      continue;

    mutt_account_tourl (&conn->account, &url);
    /* FIXME: how to handle multiple users on the same host? */
    url.user = NULL;
    url.path = NULL;
    url_ciss_tostring (&url, urlstr, sizeof (urlstr), 0);
    if (!mutt_strncmp (dest, urlstr, matchlen))
    {
      if (rc)
      {
        strfcpy (dest, urlstr, len);
        rc = 0;
      }
      else
        longest_common_prefix (dest, urlstr, matchlen, len);
    }
  }

  return rc;
}

/* imap_complete: given a partial IMAP folder path, return a string which
 *   adds as much to the path as is unique */
int imap_complete(char* dest, size_t dlen, char* path) {
  IMAP_DATA* idata;
  char list[LONG_STRING];
  char buf[LONG_STRING];
  IMAP_LIST listresp;
  char completion[LONG_STRING];
  int clen, matchlen = 0;
  int completions = 0;
  IMAP_MBOX mx;
  int rc;

  if (imap_parse_path (path, &mx))
  {
    strfcpy (dest, path, dlen);
    return imap_complete_hosts (dest, dlen);
  }

  /* don't open a new socket just for completion. Instead complete over
   * known mailboxes/hooks/etc */
  if (!(idata = imap_conn_find (&(mx.account), M_IMAP_CONN_NONEW)))
  {
    FREE (&mx.mbox);
    strfcpy (dest, path, dlen);
    return imap_complete_hosts (dest, dlen);
  }

  /* reformat path for IMAP list, and append wildcard */
  /* don't use INBOX in place of "" */
  if (mx.mbox && mx.mbox[0])
    imap_fix_path (idata, mx.mbox, list, sizeof(list));
  else
    list[0] = '\0';

  /* fire off command */
  snprintf (buf, sizeof(buf), "%s \"\" \"%s%%\"",
    option (OPTIMAPLSUB) ? "LSUB" : "LIST", list);

  imap_cmd_start (idata, buf);

  /* and see what the results are */
  strfcpy (completion, NONULL(mx.mbox), sizeof(completion));
  idata->cmdtype = IMAP_CT_LIST;
  idata->cmddata = &listresp;
  do
  {
    listresp.name = NULL;
    rc = imap_cmd_step (idata);

    if (rc == IMAP_CMD_CONTINUE && listresp.name)
    {
      /* if the folder isn't selectable, append delimiter to force browse
       * to enter it on second tab. */
      if (listresp.noselect)
      {
        clen = strlen(listresp.name);
        listresp.name[clen++] = listresp.delim;
        listresp.name[clen] = '\0';
      }
      /* copy in first word */
      if (!completions)
      {
        strfcpy (completion, listresp.name, sizeof(completion));
        matchlen = strlen (completion);
        completions++;
        continue;
      }

      matchlen = longest_common_prefix (completion, listresp.name, 0, matchlen);
      completions++;
    }
  }
  while (rc == IMAP_CMD_CONTINUE);
  idata->cmddata = NULL;

  if (completions)
  {
    /* reformat output */
    imap_qualify_path (dest, dlen, &mx, completion);
    mutt_pretty_mailbox (dest, dlen);

    FREE (&mx.mbox);
    return 0;
  }

  return -1;
}<|MERGE_RESOLUTION|>--- conflicted
+++ resolved
@@ -1534,20 +1534,12 @@
       lastdata = idata;
 
     imap_munge_mbox_name (idata, munged, sizeof (munged), name);
-<<<<<<< HEAD
-    snprintf (command, sizeof (command),
-#ifdef USE_SIDEBAR
-	      "STATUS %s (UIDNEXT UIDVALIDITY UNSEEN RECENT MESSAGES)", munged);
-#else
-=======
     if (check_stats)
       snprintf (command, sizeof (command),
 	      "STATUS %s (UIDNEXT UIDVALIDITY UNSEEN RECENT MESSAGES)", munged);
     else
       snprintf (command, sizeof (command),
->>>>>>> bb082444
 	      "STATUS %s (UIDNEXT UIDVALIDITY UNSEEN RECENT)", munged);
-#endif
 
     if (imap_exec (idata, command, IMAP_CMD_QUEUE) < 0)
     {
