/*
 * Copyright (C) 1996-2000,2002,2007,2010,2012 Michael R. Elkins <me@mutt.org>
 * Copyright (C) 2004 g10 Code GmbH
 * 
 *     This program is free software; you can redistribute it and/or modify
 *     it under the terms of the GNU General Public License as published by
 *     the Free Software Foundation; either version 2 of the License, or
 *     (at your option) any later version.
 * 
 *     This program is distributed in the hope that it will be useful,
 *     but WITHOUT ANY WARRANTY; without even the implied warranty of
 *     MERCHANTABILITY or FITNESS FOR A PARTICULAR PURPOSE.  See the
 *     GNU General Public License for more details.
 * 
 *     You should have received a copy of the GNU General Public License
 *     along with this program; if not, write to the Free Software
 *     Foundation, Inc., 51 Franklin Street, Fifth Floor, Boston, MA  02110-1301, USA.
 */ 

#if HAVE_CONFIG_H
# include "config.h"
#endif

#include "mutt.h"
#include "mutt_curses.h"
#include "mutt_idna.h"
#include "mutt_menu.h"
#include "rfc1524.h"
#include "mime.h"
#include "attach.h"
#include "mapping.h"
#include "mailbox.h"
#include "sort.h"
#include "charset.h"
<<<<<<< HEAD
#ifdef USE_SIDEBAR
#include "sidebar.h"
#endif
=======
#include "mx.h"
>>>>>>> a614338a

#ifdef MIXMASTER
#include "remailer.h"
#endif

#ifdef USE_NNTP
#include "nntp.h"
#endif

#include <errno.h>
#include <string.h>
#include <sys/stat.h>
#include <sys/wait.h>
#include <unistd.h>
#include <stdlib.h>

static const char* There_are_no_attachments = N_("There are no attachments.");

#define CHECK_COUNT if (idxlen == 0) { mutt_error _(There_are_no_attachments); break; }



enum
{
  HDR_FROM  = 1,
  HDR_TO,
  HDR_CC,
  HDR_BCC,
  HDR_SUBJECT,
  HDR_REPLYTO,
  HDR_FCC,

#ifdef MIXMASTER
  HDR_MIX,
#endif

  HDR_CRYPT,
  HDR_CRYPTINFO,

#ifdef USE_NNTP
  HDR_NEWSGROUPS,
  HDR_FOLLOWUPTO,
  HDR_XCOMMENTTO,
#endif

  HDR_ATTACH  = (HDR_FCC + 5) /* where to start printing the attachments */
};

<<<<<<< HEAD
#define HDR_XOFFSET 10
#define TITLE_FMT "%10s" /* Used for Prompts, which are ASCII */
#define W (COLS - HDR_XOFFSET - SidebarWidth)
=======
#define HDR_XOFFSET 14
#define TITLE_FMT "%14s" /* Used for Prompts, which are ASCII */
#define W (COLS - HDR_XOFFSET)
>>>>>>> a614338a

static const char * const Prompts[] =
{
  "From: ",
  "To: ",
  "Cc: ",
  "Bcc: ",
  "Subject: ",
  "Reply-To: ",
  "Fcc: "
#ifdef USE_NNTP
#ifdef MIXMASTER
  ,""
#endif
  ,""
  ,""
  ,"Newsgroups: "
  ,"Followup-To: "
  ,"X-Comment-To: "
#endif
};

static const struct mapping_t ComposeHelp[] = {
  { N_("Send"),    OP_COMPOSE_SEND_MESSAGE },
  { N_("Abort"),   OP_EXIT },
  { "To",      OP_COMPOSE_EDIT_TO },
  { "CC",      OP_COMPOSE_EDIT_CC },
  { "Subj",    OP_COMPOSE_EDIT_SUBJECT },
  { N_("Attach file"),  OP_COMPOSE_ATTACH_FILE },
  { N_("Descrip"), OP_COMPOSE_EDIT_DESCRIPTION },
  { N_("Help"),    OP_HELP },
  { NULL,	0 }
};

#ifdef USE_NNTP
static struct mapping_t ComposeNewsHelp[] = {
  { N_("Send"),		OP_COMPOSE_SEND_MESSAGE },
  { N_("Abort"),	OP_EXIT },
  { "Newsgroups",	OP_COMPOSE_EDIT_NEWSGROUPS },
  { "Subj",		OP_COMPOSE_EDIT_SUBJECT },
  { N_("Attach file"),	OP_COMPOSE_ATTACH_FILE },
  { N_("Descrip"),	OP_COMPOSE_EDIT_DESCRIPTION },
  { N_("Help"),		OP_HELP },
  { NULL,		0 }
};
#endif

static void snd_entry (char *b, size_t blen, MUTTMENU *menu, int num)
{
    mutt_FormatString (b, blen, 0, NONULL (AttachFormat), mutt_attach_fmt,
	    (unsigned long)(((ATTACHPTR **) menu->data)[num]),
	    M_FORMAT_STAT_FILE | M_FORMAT_ARROWCURSOR);
}



#include "mutt_crypt.h"

static void redraw_crypt_lines (HEADER *msg)
{
<<<<<<< HEAD
  mvprintw (HDR_CRYPT, SidebarWidth, TITLE_FMT, "Security: ");
=======
  mvprintw (HDR_CRYPT, 0, TITLE_FMT, "Security: ");
>>>>>>> a614338a

  if ((WithCrypto & (APPLICATION_PGP | APPLICATION_SMIME)) == 0)
  {
    addstr(_("Not supported"));
    return;
  }

  if ((msg->security & (ENCRYPT | SIGN)) == (ENCRYPT | SIGN))
    addstr (_("Sign, Encrypt"));
  else if (msg->security & ENCRYPT)
    addstr (_("Encrypt"));
  else if (msg->security & SIGN)
    addstr (_("Sign"));
  else
    addstr (_("None"));

  if ((msg->security & (ENCRYPT | SIGN)))
  {
    if ((WithCrypto & APPLICATION_PGP) && (msg->security & APPLICATION_PGP))
    {
      if ((msg->security & INLINE))
        addstr (_(" (inline PGP)"));
      else
        addstr (_(" (PGP/MIME)"));
    }
    else if ((WithCrypto & APPLICATION_SMIME) &&
             (msg->security & APPLICATION_SMIME))
      addstr (_(" (S/MIME)"));
  }

  if (option (OPTCRYPTOPPORTUNISTICENCRYPT) && (msg->security & OPPENCRYPT))
      addstr (_(" (OppEnc mode)"));

  clrtoeol ();
  move (HDR_CRYPTINFO, SidebarWidth);
  clrtoeol ();

  if ((WithCrypto & APPLICATION_PGP)
      && (msg->security & APPLICATION_PGP) && (msg->security & SIGN))
<<<<<<< HEAD
    printw (TITLE_FMT "%s", _("sign as: "), PgpSignAs ? PgpSignAs : _("<default>"));

  if ((WithCrypto & APPLICATION_SMIME)
      && (msg->security & APPLICATION_SMIME) && (msg->security & SIGN)) {
      printw (TITLE_FMT "%s", _("sign as: "), SmimeDefaultKey ? SmimeDefaultKey : _("<default>"));
=======
  {
    char *s = _(" sign as: ");
    int offset = HDR_XOFFSET - mbstowcs (NULL, s, 0);
    mvprintw (HDR_CRYPTINFO, offset < 0 ? 0 : offset, "%s%s", s,
	      PgpSignAs ? PgpSignAs : _("<default>"));
  }

  if ((WithCrypto & APPLICATION_SMIME)
      && (msg->security & APPLICATION_SMIME) && (msg->security & SIGN)) {
    char *s = _(" sign as: ");
    int offset = HDR_XOFFSET - mbstowcs (NULL, s, 0);
    mvprintw (HDR_CRYPTINFO, offset < 0 ? 0 : offset, "%s%s", s,
	      SmimeDefaultKey ? SmimeDefaultKey : _("<default>"));
>>>>>>> a614338a
  }

  if ((WithCrypto & APPLICATION_SMIME)
      && (msg->security & APPLICATION_SMIME)
      && (msg->security & ENCRYPT)
      && SmimeCryptAlg
      && *SmimeCryptAlg) {
      mvprintw (HDR_CRYPTINFO, SidebarWidth + 40, "%s%s", _("Encrypt with: "),
		NONULL(SmimeCryptAlg));
  }
}


#ifdef MIXMASTER

static void redraw_mix_line (LIST *chain)
{
  int c;
  char *t;

<<<<<<< HEAD
  mvprintw (HDR_MIX, SidebarWidth, TITLE_FMT, "Mix: ");
=======
  mvprintw (HDR_MIX, 0, TITLE_FMT, "Mix: ");
>>>>>>> a614338a

  if (!chain)
  {
    addstr ("<no chain defined>");
    clrtoeol ();
    return;
  }
  
  for (c = 12; chain; chain = chain->next)
  {
    t = chain->data;
    if (t && t[0] == '0' && t[1] == '\0')
      t = "<random>";
    
    if (c + mutt_strlen (t) + 2 >= COLS - SidebarWidth)
      break;

    addstr (NONULL(t));
    if (chain->next)
      addstr (", ");

    c += mutt_strlen (t) + 2;
  }
}
#endif /* MIXMASTER */

static int
check_attachments(ATTACHPTR **idx, short idxlen)
{
  int i, r;
  struct stat st;
  char pretty[_POSIX_PATH_MAX], msg[_POSIX_PATH_MAX + SHORT_STRING];

  for (i = 0; i < idxlen; i++)
  {
    strfcpy(pretty, idx[i]->content->filename, sizeof(pretty));
    if(stat(idx[i]->content->filename, &st) != 0)
    {
      mutt_pretty_mailbox(pretty, sizeof (pretty));
      mutt_error(_("%s [#%d] no longer exists!"),
		 pretty, i+1);
      return -1;
    }
    
    if(idx[i]->content->stamp < st.st_mtime)
    {
      mutt_pretty_mailbox(pretty, sizeof (pretty));
      snprintf(msg, sizeof(msg), _("%s [#%d] modified. Update encoding?"),
	       pretty, i+1);
      
      if((r = mutt_yesorno(msg, M_YES)) == M_YES)
	mutt_update_encoding(idx[i]->content);
      else if(r == -1)
	return -1;
    }
  }

  return 0;
}

static void draw_envelope_addr (int line, ADDRESS *addr)
{
  char buf[LONG_STRING];

  buf[0] = 0;
  rfc822_write_address (buf, sizeof (buf), addr, 1);
  mvprintw (line, SidebarWidth, TITLE_FMT, Prompts[line - 1]);
  mutt_paddstr (W, buf);
}

static void draw_envelope (HEADER *msg, char *fcc)
{
#ifdef USE_SIDEBAR
  sb_draw();
#endif
  draw_envelope_addr (HDR_FROM, msg->env->from);
#ifdef USE_NNTP
  if (!option (OPTNEWSSEND))
  {
#endif
  draw_envelope_addr (HDR_TO, msg->env->to);
  draw_envelope_addr (HDR_CC, msg->env->cc);
  draw_envelope_addr (HDR_BCC, msg->env->bcc);
<<<<<<< HEAD
  mvprintw (HDR_SUBJECT, SidebarWidth, TITLE_FMT, Prompts[HDR_SUBJECT - 1]);
=======
#ifdef USE_NNTP
  }
  else
  {
    mvprintw (HDR_TO, 0, TITLE_FMT , Prompts[HDR_NEWSGROUPS - 1]);
    mutt_paddstr (W, NONULL (msg->env->newsgroups));
    mvprintw (HDR_CC, 0, TITLE_FMT , Prompts[HDR_FOLLOWUPTO - 1]);
    mutt_paddstr (W, NONULL (msg->env->followup_to));
    if (option (OPTXCOMMENTTO))
    {
      mvprintw (HDR_BCC, 0, TITLE_FMT , Prompts[HDR_XCOMMENTTO - 1]);
      mutt_paddstr (W, NONULL (msg->env->x_comment_to));
    }
  }
#endif
  mvprintw (HDR_SUBJECT, 0, TITLE_FMT, Prompts[HDR_SUBJECT - 1]);
>>>>>>> a614338a
  mutt_paddstr (W, NONULL (msg->env->subject));
  draw_envelope_addr (HDR_REPLYTO, msg->env->reply_to);
  mvprintw (HDR_FCC, SidebarWidth, TITLE_FMT, Prompts[HDR_FCC - 1]);
  mutt_paddstr (W, fcc);

  if (WithCrypto)
    redraw_crypt_lines (msg);

#ifdef MIXMASTER
  redraw_mix_line (msg->chain);
#endif

  SETCOLOR (MT_COLOR_STATUS);
  mvaddstr (HDR_ATTACH - 1, SidebarWidth, _("-- Attachments"));
  clrtoeol ();

  NORMAL_COLOR;
}

static int edit_address_list (int line, ADDRESS **addr)
{
  char buf[HUGE_STRING] = ""; /* needs to be large for alias expansion */
  char *err = NULL;
  
  mutt_addrlist_to_local (*addr);
  rfc822_write_address (buf, sizeof (buf), *addr, 0);
  if (mutt_get_field (Prompts[line - 1], buf, sizeof (buf), M_ALIAS) == 0)
  {
    rfc822_free_address (addr);
    *addr = mutt_parse_adrlist (*addr, buf);
    *addr = mutt_expand_aliases (*addr);
  }

  if (option (OPTNEEDREDRAW))
  {
    unset_option (OPTNEEDREDRAW);
    return (REDRAW_FULL);
  }

  if (mutt_addrlist_to_intl (*addr, &err) != 0)
  {
    mutt_error (_("Warning: '%s' is a bad IDN."), err);
    mutt_refresh();
    FREE (&err);
  }

  /* redraw the expanded list so the user can see the result */
  buf[0] = 0;
  rfc822_write_address (buf, sizeof (buf), *addr, 1);
  move (line, HDR_XOFFSET + SidebarWidth);
  mutt_paddstr (W, buf);
  
  return 0;
}

static int delete_attachment (MUTTMENU *menu, short *idxlen, int x)
{
  ATTACHPTR **idx = (ATTACHPTR **) menu->data;
  int y;

  menu->redraw = REDRAW_INDEX | REDRAW_STATUS;

  if (x == 0 && menu->max == 1)
  {
    mutt_error _("You may not delete the only attachment.");
    idx[x]->content->tagged = 0;
    return (-1);
  }

  for (y = 0; y < *idxlen; y++)
  {
    if (idx[y]->content->next == idx[x]->content)
    {
      idx[y]->content->next = idx[x]->content->next;
      break;
    }
  }

  idx[x]->content->next = NULL;
  idx[x]->content->parts = NULL;
  mutt_free_body (&(idx[x]->content));
  FREE (&idx[x]->tree);
  FREE (&idx[x]);
  for (; x < *idxlen - 1; x++)
    idx[x] = idx[x+1];
  idx[*idxlen - 1] = NULL;
  menu->max = --(*idxlen);
  
  return (0);
}

static void update_idx (MUTTMENU *menu, ATTACHPTR **idx, short idxlen)
{
  idx[idxlen]->level = (idxlen > 0) ? idx[idxlen-1]->level : 0;
  if (idxlen)
    idx[idxlen - 1]->content->next = idx[idxlen]->content;
  idx[idxlen]->content->aptr = idx[idxlen];
  menu->current = idxlen++;
  mutt_update_tree (idx, idxlen);
  menu->max = idxlen;
  return;
}


/* 
 * cum_attachs_size: Cumulative Attachments Size
 *
 * Returns the total number of bytes used by the attachments in the
 * attachment list _after_ content-transfer-encodings have been
 * applied.
 * 
 */

static unsigned long cum_attachs_size (MUTTMENU *menu)
{
  size_t s;
  unsigned short i;
  ATTACHPTR **idx = menu->data;
  CONTENT *info;
  BODY *b;
  
  for (i = 0, s = 0; i < menu->max; i++)
  {
    b = idx[i]->content;

    if (!b->content)
      b->content = mutt_get_content_info (b->filename, b);

    if ((info = b->content))
    {
      switch (b->encoding)
      {
	case ENCQUOTEDPRINTABLE:
	  s += 3 * (info->lobin + info->hibin) + info->ascii + info->crlf;
	  break;
	case ENCBASE64:
	  s += (4 * (info->lobin + info->hibin + info->ascii + info->crlf)) / 3;
	  break;
	default:
	  s += info->lobin + info->hibin + info->ascii + info->crlf;
	  break;
      }
    }
  }

  return s;
}

/* prototype for use below */
static void compose_status_line (char *buf, size_t buflen, size_t col, MUTTMENU *menu, 
      const char *p);

/*
 * compose_format_str()
 *
 * %a = total number of attachments 
 * %h = hostname  [option]
 * %l = approx. length of current message (in bytes) 
 * %v = Mutt version 
 *
 * This function is similar to status_format_str().  Look at that function for
 * help when modifying this function.
 */

static const char *
compose_format_str (char *buf, size_t buflen, size_t col, char op, const char *src,
		   const char *prefix, const char *ifstring,
		   const char *elsestring,
		   unsigned long data, format_flag flags)
{
  char fmt[SHORT_STRING], tmp[SHORT_STRING];
  int optional = (flags & M_FORMAT_OPTIONAL);
  MUTTMENU *menu = (MUTTMENU *) data;

  *buf = 0;
  switch (op)
  {
    case 'a': /* total number of attachments */
	snprintf (fmt, sizeof (fmt), "%%%sd", prefix);
	snprintf (buf, buflen, fmt, menu->max);
      break;

    case 'h':  /* hostname */
      snprintf (fmt, sizeof (fmt), "%%%ss", prefix);
      snprintf (buf, buflen, fmt, NONULL(Hostname));
      break;

    case 'l': /* approx length of current message in bytes */
	snprintf (fmt, sizeof (fmt), "%%%ss", prefix);
	mutt_pretty_size (tmp, sizeof (tmp), menu ? cum_attachs_size(menu) : 0);
	snprintf (buf, buflen, fmt, tmp);
      break;

    case 'v':
      snprintf (fmt, sizeof (fmt), "Mutt %%s");
      snprintf (buf, buflen, fmt, MUTT_VERSION);
      break;

    case 0:
      *buf = 0;
      return (src);

    default:
      snprintf (buf, buflen, "%%%s%c", prefix, op);
      break;
  }

  if (optional)
    compose_status_line (buf, buflen, col, menu, ifstring);
  else if (flags & M_FORMAT_OPTIONAL)
    compose_status_line (buf, buflen, col, menu, elsestring);

  return (src);
}

static void compose_status_line (char *buf, size_t buflen, size_t col, MUTTMENU *menu, 
      const char *p)
{
  mutt_FormatString (buf, buflen, col, p, compose_format_str, 
        (unsigned long) menu, 0);
}


/* return values:
 *
 * 1	message should be postponed
 * 0	normal exit
 * -1	abort message
 */
int mutt_compose_menu (HEADER *msg,   /* structure for new message */
                       char *fcc,     /* where to save a copy of the message */
                       size_t fcclen,
                       HEADER *cur,   /* current message */
                       int flags)
{
  char helpstr[LONG_STRING];
  char buf[LONG_STRING];
  char fname[_POSIX_PATH_MAX];
  MUTTMENU *menu;
  ATTACHPTR **idx = NULL;
  short idxlen = 0;
  short idxmax = 0;
  int i, close = 0;
  int r = -1;		/* return value */
  int op = 0;
  int loop = 1;
  int fccSet = 0;	/* has the user edited the Fcc: field ? */
  CONTEXT *ctx = NULL, *this = NULL;
  /* Sort, SortAux could be changed in mutt_index_menu() */
  int oldSort, oldSortAux;
  struct stat st;
#ifdef USE_NNTP
  int news = 0;		/* is it a news article ? */

  if (option (OPTNEWSSEND))
    news++;
#endif

  mutt_attach_init (msg->content);
  idx = mutt_gen_attach_list (msg->content, -1, idx, &idxlen, &idxmax, 0, 1);

  menu = mutt_new_menu (MENU_COMPOSE);
  menu->offset = HDR_ATTACH;
  menu->max = idxlen;
  menu->make_entry = snd_entry;
  menu->tag = mutt_tag_attach;
  menu->data = idx;
#ifdef USE_NNTP
  if (news)
    menu->help = mutt_compile_help (helpstr, sizeof (helpstr), MENU_COMPOSE, ComposeNewsHelp);
  else
#endif
  menu->help = mutt_compile_help (helpstr, sizeof (helpstr), MENU_COMPOSE, ComposeHelp);
  
  while (loop)
  {
#ifdef USE_NNTP
    unset_option (OPTNEWS);	/* for any case */
#endif
    switch (op = mutt_menuLoop (menu))
    {
      case OP_REDRAW:
	draw_envelope (msg, fcc);
	menu->offset = HDR_ATTACH;
	menu->pagelen = LINES - HDR_ATTACH - 2;
	break;
      case OP_COMPOSE_EDIT_FROM:
	menu->redraw = edit_address_list (HDR_FROM, &msg->env->from);
        mutt_message_hook (NULL, msg, M_SEND2HOOK);
	break;
      case OP_COMPOSE_EDIT_TO:
#ifdef USE_NNTP
	if (news)
	  break;
#endif
	menu->redraw = edit_address_list (HDR_TO, &msg->env->to);
	if (option (OPTCRYPTOPPORTUNISTICENCRYPT))
	{
	  crypt_opportunistic_encrypt (msg);
	  redraw_crypt_lines (msg);
	}
        mutt_message_hook (NULL, msg, M_SEND2HOOK);
        break;
      case OP_COMPOSE_EDIT_BCC:
#ifdef USE_NNTP
	if (news)
	  break;
#endif
	menu->redraw = edit_address_list (HDR_BCC, &msg->env->bcc);
	if (option (OPTCRYPTOPPORTUNISTICENCRYPT))
	{
	  crypt_opportunistic_encrypt (msg);
	  redraw_crypt_lines (msg);
	}
        mutt_message_hook (NULL, msg, M_SEND2HOOK);
	break;
      case OP_COMPOSE_EDIT_CC:
#ifdef USE_NNTP
	if (news)
	  break;
#endif
	menu->redraw = edit_address_list (HDR_CC, &msg->env->cc);
	if (option (OPTCRYPTOPPORTUNISTICENCRYPT))
	{
	  crypt_opportunistic_encrypt (msg);
	  redraw_crypt_lines (msg);
	}
        mutt_message_hook (NULL, msg, M_SEND2HOOK);	
        break;
#ifdef USE_NNTP
      case OP_COMPOSE_EDIT_NEWSGROUPS:
	if (news)
	{
	  if (msg->env->newsgroups)
	    strfcpy (buf, msg->env->newsgroups, sizeof (buf));
	  else
	    buf[0] = 0;
	  if (mutt_get_field ("Newsgroups: ", buf, sizeof (buf), 0) == 0)
	  {
	    mutt_str_replace (&msg->env->newsgroups, buf);
	    move (HDR_TO, HDR_XOFFSET);
	    if (msg->env->newsgroups)
	      mutt_paddstr (W, msg->env->newsgroups);
	    else
	      clrtoeol ();
	  }
	}
	break;
      case OP_COMPOSE_EDIT_FOLLOWUP_TO:
	if (news)
	{
	  if (msg->env->followup_to)
	    strfcpy (buf, msg->env->followup_to, sizeof (buf));
	  else
	    buf[0] = 0;
	  if (mutt_get_field ("Followup-To: ", buf, sizeof (buf), 0) == 0)
	  {
	    mutt_str_replace (&msg->env->followup_to, buf);
	    move (HDR_CC, HDR_XOFFSET);
	    if (msg->env->followup_to)
	      mutt_paddstr (W, msg->env->followup_to);
	    else
	      clrtoeol ();
	  }
	}
	break;
      case OP_COMPOSE_EDIT_X_COMMENT_TO:
	if (news && option (OPTXCOMMENTTO))
	{
	  if (msg->env->x_comment_to)
	    strfcpy (buf, msg->env->x_comment_to, sizeof (buf));
	  else
	    buf[0] = 0;
	  if (mutt_get_field ("X-Comment-To: ", buf, sizeof (buf), 0) == 0)
	  {
	    mutt_str_replace (&msg->env->x_comment_to, buf);
	    move (HDR_BCC, HDR_XOFFSET);
	    if (msg->env->x_comment_to)
	      mutt_paddstr (W, msg->env->x_comment_to);
	    else
	      clrtoeol ();
	  }
	}
	break;
#endif
      case OP_COMPOSE_EDIT_SUBJECT:
	if (msg->env->subject)
	  strfcpy (buf, msg->env->subject, sizeof (buf));
	else
	  buf[0] = 0;
	if (mutt_get_field ("Subject: ", buf, sizeof (buf), 0) == 0)
	{
	  mutt_str_replace (&msg->env->subject, buf);
	  move (HDR_SUBJECT, HDR_XOFFSET + SidebarWidth);
	  if (msg->env->subject)
	    mutt_paddstr (W, msg->env->subject);
	  else
	    clrtoeol();
	}
        mutt_message_hook (NULL, msg, M_SEND2HOOK);
        break;
      case OP_COMPOSE_EDIT_REPLY_TO:
	menu->redraw = edit_address_list (HDR_REPLYTO, &msg->env->reply_to);
        mutt_message_hook (NULL, msg, M_SEND2HOOK);
	break;
      case OP_COMPOSE_EDIT_FCC:
	strfcpy (buf, fcc, sizeof (buf));
	if (mutt_get_field ("Fcc: ", buf, sizeof (buf), M_FILE | M_CLEAR) == 0)
	{
	  strfcpy (fcc, buf, fcclen);
	  mutt_pretty_mailbox (fcc, fcclen);
	  move (HDR_FCC, HDR_XOFFSET + SidebarWidth);
	  mutt_paddstr (W, fcc);
	  fccSet = 1;
	}
	MAYBE_REDRAW (menu->redraw);
        mutt_message_hook (NULL, msg, M_SEND2HOOK);
        break;
      case OP_COMPOSE_EDIT_MESSAGE:
	if (Editor && (mutt_strcmp ("builtin", Editor) != 0) && !option (OPTEDITHDRS))
	{
	  mutt_edit_file (Editor, msg->content->filename);
	  mutt_update_encoding (msg->content);
	  menu->redraw = REDRAW_FULL;
	  mutt_message_hook (NULL, msg, M_SEND2HOOK);
	  break;
	}
	/* fall through */
      case OP_COMPOSE_EDIT_HEADERS:
	if (mutt_strcmp ("builtin", Editor) != 0 &&
	    (op == OP_COMPOSE_EDIT_HEADERS ||
	    (op == OP_COMPOSE_EDIT_MESSAGE && option (OPTEDITHDRS))))
	{
	  char *tag = NULL, *err = NULL;
	  mutt_env_to_local (msg->env);
	  mutt_edit_headers (NONULL (Editor), msg->content->filename, msg,
			     fcc, fcclen);
	  if (mutt_env_to_intl (msg->env, &tag, &err))
	  {
	    mutt_error (_("Bad IDN in \"%s\": '%s'"), tag, err);
	    FREE (&err);
	  }
	  if (option (OPTCRYPTOPPORTUNISTICENCRYPT))
	    crypt_opportunistic_encrypt (msg);
	}
	else
	{
	  /* this is grouped with OP_COMPOSE_EDIT_HEADERS because the
	     attachment list could change if the user invokes ~v to edit
	     the message with headers, in which we need to execute the
	     code below to regenerate the index array */
	  mutt_builtin_editor (msg->content->filename, msg, cur);
	}
	mutt_update_encoding (msg->content);

	/* attachments may have been added */
	if (idxlen && idx[idxlen - 1]->content->next)
	{
	  for (i = 0; i < idxlen; i++)
          {
            FREE (&idx[i]->tree);
	    FREE (&idx[i]);
          }
	  idxlen = 0;
	  idx = mutt_gen_attach_list (msg->content, -1, idx, &idxlen, &idxmax, 0, 1);
	  menu->data = idx;
	  menu->max = idxlen;
	}

        menu->redraw = REDRAW_FULL;
        mutt_message_hook (NULL, msg, M_SEND2HOOK);
	break;



      case OP_COMPOSE_ATTACH_KEY:
        if (!(WithCrypto & APPLICATION_PGP))
          break;       
	if (idxlen == idxmax)
        {
	  safe_realloc (&idx, sizeof (ATTACHPTR *) * (idxmax += 5));
	  menu->data = idx;
	}
	
	idx[idxlen] = (ATTACHPTR *) safe_calloc (1, sizeof (ATTACHPTR));
	if ((idx[idxlen]->content = crypt_pgp_make_key_attachment(NULL)) != NULL)
	{
	  update_idx (menu, idx, idxlen++);
	  menu->redraw |= REDRAW_INDEX;
	}
	else
	  FREE (&idx[idxlen]);

	menu->redraw |= REDRAW_STATUS;

	if (option(OPTNEEDREDRAW))
	{
	  menu->redraw = REDRAW_FULL;
	  unset_option(OPTNEEDREDRAW);
	}
	
        mutt_message_hook (NULL, msg, M_SEND2HOOK);
        break;


      case OP_COMPOSE_ATTACH_FILE:
	{
	  char *prompt, **files;
	  int error, numfiles;

	  fname[0] = 0;
	  prompt = _("Attach file");
	  numfiles = 0;
	  files = NULL;

	  if (_mutt_enter_fname (prompt, fname, sizeof (fname),
			&menu->redraw, 0, 1, &files, &numfiles, 0) == -1 ||
	      *fname == '\0')
	    break;

	  if (idxlen + numfiles >= idxmax)
	  {
	    safe_realloc (&idx, sizeof (ATTACHPTR *) * (idxmax += 5 + numfiles));
	    menu->data = idx;
	  }

	  error = 0;
	  if (numfiles > 1)
	    mutt_message _("Attaching selected files...");
	  for (i = 0; i < numfiles; i++)
	  {
	    char *att = files[i];
	    idx[idxlen] = (ATTACHPTR *) safe_calloc (1, sizeof (ATTACHPTR));
            idx[idxlen]->unowned = 1;
	    idx[idxlen]->content = mutt_make_file_attach (att);
	    if (idx[idxlen]->content != NULL)
	      update_idx (menu, idx, idxlen++);
	    else
	    {
	      error = 1;
	      mutt_error (_("Unable to attach %s!"), att);
	      FREE (&idx[idxlen]);
	    }
	  }
	  
	  FREE (&files);
	  if (!error) mutt_clear_error ();

	  menu->redraw |= REDRAW_INDEX | REDRAW_STATUS;
	}
        mutt_message_hook (NULL, msg, M_SEND2HOOK);
        break;

      case OP_COMPOSE_ATTACH_MESSAGE:
#ifdef USE_NNTP
      case OP_COMPOSE_ATTACH_NEWS_MESSAGE:
#endif
	{
	  char *prompt;
	  HEADER *h;

	  fname[0] = 0;
	  prompt = _("Open mailbox to attach message from");

#ifdef USE_NNTP
	  unset_option (OPTNEWS);
	  if (op == OP_COMPOSE_ATTACH_NEWS_MESSAGE)
	  {
	    if (!(CurrentNewsSrv = nntp_select_server (NewsServer, 0)))
	      break;

	    prompt = _("Open newsgroup to attach message from");
	    set_option (OPTNEWS);
	  }
#endif

	  if (Context)
#ifdef USE_NNTP
	  if ((op == OP_COMPOSE_ATTACH_MESSAGE) ^ (Context->magic == M_NNTP))
#endif
	  {
	    strfcpy (fname, NONULL (Context->path), sizeof (fname));
	    mutt_pretty_mailbox (fname, sizeof (fname));
	  }

	  if (mutt_enter_fname (prompt, fname, sizeof (fname), &menu->redraw, 1) == -1 || !fname[0])
	    break;

#ifdef USE_NNTP
	  if (option (OPTNEWS))
	    nntp_expand_path (fname, sizeof (fname), &CurrentNewsSrv->conn->account);
	  else
#endif
	  mutt_expand_path (fname, sizeof (fname));
#ifdef USE_IMAP
          if (!mx_is_imap (fname))
#endif
#ifdef USE_POP
          if (!mx_is_pop (fname))
#endif
#ifdef USE_NNTP
	  if (!mx_is_nntp (fname) && !option (OPTNEWS))
#endif
	  /* check to make sure the file exists and is readable */
	  if (access (fname, R_OK) == -1)
	  {
	    mutt_perror (fname);
	    break;
	  }

	  menu->redraw = REDRAW_FULL;

	  ctx = mx_open_mailbox (fname, M_READONLY, NULL);
	  if (ctx == NULL)
	  {
	    mutt_error (_("Unable to open mailbox %s"), fname);
	    break;
	  }

	  if (!ctx->msgcount)
	  {
	    mx_close_mailbox (ctx, NULL);
	    FREE (&ctx);
	    mutt_error _("No messages in that folder.");
	    break;
	  }

	  this = Context; /* remember current folder and sort methods*/
	  oldSort = Sort; oldSortAux = SortAux;
	  
	  Context = ctx;
	  set_option(OPTATTACHMSG);
	  mutt_message _("Tag the messages you want to attach!");
	  close = mutt_index_menu ();
	  unset_option(OPTATTACHMSG);

	  if (!Context)
	  {
	    /* go back to the folder we started from */
	    Context = this;
	    /* Restore old $sort and $sort_aux */
	    Sort = oldSort;
	    SortAux = oldSortAux;
	    menu->redraw |= REDRAW_INDEX | REDRAW_STATUS;
	    break;
	  }

	  if (idxlen + Context->tagged >= idxmax)
	  {
	    safe_realloc (&idx, sizeof (ATTACHPTR *) * (idxmax += 5 + Context->tagged));
	    menu->data = idx;
	  }

	  for (i = 0; i < Context->msgcount; i++)
	  {
	    h = Context->hdrs[i];
	    if (h->tagged)
	    {
	      idx[idxlen] = (ATTACHPTR *) safe_calloc (1, sizeof (ATTACHPTR));
	      idx[idxlen]->content = mutt_make_message_attach (Context, h, 1);
	      if (idx[idxlen]->content != NULL)
		update_idx (menu, idx, idxlen++);
	      else
	      {
		mutt_error _("Unable to attach!");
		FREE (&idx[idxlen]);
	      }
	    }
	  }
	  menu->redraw |= REDRAW_FULL;

	  if (close == OP_QUIT) 
	    mx_close_mailbox (Context, NULL);
	  else
	    mx_fastclose_mailbox (Context);
	  FREE (&Context);

	  /* go back to the folder we started from */
	  Context = this;
	  /* Restore old $sort and $sort_aux */
	  Sort = oldSort;
	  SortAux = oldSortAux;
	}
        mutt_message_hook (NULL, msg, M_SEND2HOOK);
        break;

      case OP_DELETE:
	CHECK_COUNT;
        if (idx[menu->current]->unowned)
          idx[menu->current]->content->unlink = 0;
	if (delete_attachment (menu, &idxlen, menu->current) == -1)
	  break;
	mutt_update_tree (idx, idxlen);
	if (idxlen)
	{
	  if (menu->current > idxlen - 1)
	    menu->current = idxlen - 1;
	}
	else
	  menu->current = 0;

	if (menu->current == 0)
	  msg->content = idx[0]->content;

        menu->redraw |= REDRAW_STATUS;
        mutt_message_hook (NULL, msg, M_SEND2HOOK);
        break;

#define CURRENT idx[menu->current]->content
      
      case OP_COMPOSE_TOGGLE_RECODE:
      {      
        CHECK_COUNT;
        if (!mutt_is_text_part (CURRENT))
        {
	  mutt_error (_("Recoding only affects text attachments."));
	  break;
	}
        CURRENT->noconv = !CURRENT->noconv;
        if (CURRENT->noconv)
	  mutt_message (_("The current attachment won't be converted."));
        else
	  mutt_message (_("The current attachment will be converted."));
	menu->redraw = REDRAW_CURRENT;
        mutt_message_hook (NULL, msg, M_SEND2HOOK);
        break;
      }
#undef CURRENT

      case OP_COMPOSE_EDIT_DESCRIPTION:
	CHECK_COUNT;
	strfcpy (buf,
		 idx[menu->current]->content->description ?
		 idx[menu->current]->content->description : "",
		 sizeof (buf));
	/* header names should not be translated */
	if (mutt_get_field ("Description: ", buf, sizeof (buf), 0) == 0)
	{
	  mutt_str_replace (&idx[menu->current]->content->description, buf);
	  menu->redraw = REDRAW_CURRENT;
	}
        mutt_message_hook (NULL, msg, M_SEND2HOOK);
        break;

      case OP_COMPOSE_UPDATE_ENCODING:
        CHECK_COUNT;
        if (menu->tagprefix)
        {
	  BODY *top;
	  for (top = msg->content; top; top = top->next)
	  {
	    if (top->tagged)
	      mutt_update_encoding (top);
	  }
	  menu->redraw = REDRAW_FULL;
	}
        else
        {
          mutt_update_encoding(idx[menu->current]->content);
	  menu->redraw = REDRAW_CURRENT | REDRAW_STATUS;
	}
        mutt_message_hook (NULL, msg, M_SEND2HOOK);
        break;
      
      case OP_COMPOSE_TOGGLE_DISPOSITION:
	/* toggle the content-disposition between inline/attachment */
	idx[menu->current]->content->disposition = (idx[menu->current]->content->disposition == DISPINLINE) ? DISPATTACH : DISPINLINE;
	menu->redraw = REDRAW_CURRENT;
	break;

      case OP_EDIT_TYPE:
	CHECK_COUNT;
        {
	  mutt_edit_content_type (NULL, idx[menu->current]->content, NULL);

	  /* this may have been a change to text/something */
	  mutt_update_encoding (idx[menu->current]->content);

	  menu->redraw = REDRAW_CURRENT;
	}
        mutt_message_hook (NULL, msg, M_SEND2HOOK);
        break;

      case OP_COMPOSE_EDIT_ENCODING:
	CHECK_COUNT;
	strfcpy (buf, ENCODING (idx[menu->current]->content->encoding),
							      sizeof (buf));
	if (mutt_get_field ("Content-Transfer-Encoding: ", buf,
					    sizeof (buf), 0) == 0 && buf[0])
	{
	  if ((i = mutt_check_encoding (buf)) != ENCOTHER && i != ENCUUENCODED)
	  {
	    idx[menu->current]->content->encoding = i;
	    menu->redraw = REDRAW_CURRENT | REDRAW_STATUS;
	    mutt_clear_error();
	  }
	  else
	    mutt_error _("Invalid encoding.");
	}
        mutt_message_hook (NULL, msg, M_SEND2HOOK);
        break;

      case OP_COMPOSE_SEND_MESSAGE:

        /* Note: We don't invoke send2-hook here, since we want to leave
	 * users an opportunity to change settings from the ":" prompt.
	 */
      
        if(check_attachments(idx, idxlen) != 0)
        {
	  menu->redraw = REDRAW_FULL;
	  break;
	}

      
#ifdef MIXMASTER
        if (msg->chain && mix_check_message (msg) != 0)
	  break;
#endif
      
	if (!fccSet && *fcc)
	{
	  if ((i = query_quadoption (OPT_COPY,
				_("Save a copy of this message?"))) == -1)
	    break;
	  else if (i == M_NO)
	    *fcc = 0;
	}

	loop = 0;
	r = 0;
	break;

      case OP_COMPOSE_EDIT_FILE:
	CHECK_COUNT;
	mutt_edit_file (NONULL(Editor), idx[menu->current]->content->filename);
	mutt_update_encoding (idx[menu->current]->content);
	menu->redraw = REDRAW_CURRENT | REDRAW_STATUS;
        mutt_message_hook (NULL, msg, M_SEND2HOOK);
	break;

      case OP_COMPOSE_TOGGLE_UNLINK:
	CHECK_COUNT;
	idx[menu->current]->content->unlink = !idx[menu->current]->content->unlink;

#if 0
        /* OPTRESOLVE is otherwise ignored on this menu.
	 * Where's the bug?
	 */

        if (option (OPTRESOLVE) && menu->current + 1 < menu->max)
	  menu->current++;
# endif
	menu->redraw = REDRAW_INDEX;
        /* No send2hook since this doesn't change the message. */
	break;

      case OP_COMPOSE_GET_ATTACHMENT:
        CHECK_COUNT;
        if(menu->tagprefix)
        {
	  BODY *top;
	  for(top = msg->content; top; top = top->next)
	  {
	    if(top->tagged)
	      mutt_get_tmp_attachment(top);
	  }
	  menu->redraw = REDRAW_FULL;
	}
        else if (mutt_get_tmp_attachment(idx[menu->current]->content) == 0)
	  menu->redraw = REDRAW_CURRENT;

        /* No send2hook since this doesn't change the message. */
        break;
      
      case OP_COMPOSE_RENAME_FILE:
	CHECK_COUNT;
	strfcpy (fname, idx[menu->current]->content->filename, sizeof (fname));
	mutt_pretty_mailbox (fname, sizeof (fname));
	if (mutt_get_field (_("Rename to: "), fname, sizeof (fname), M_FILE)
							== 0 && fname[0])
	{
	  if (stat(idx[menu->current]->content->filename, &st) == -1)
	  {
            /* L10N:
               "stat" is a system call. Do "man 2 stat" for more information. */
	    mutt_error (_("Can't stat %s: %s"), fname, strerror (errno));
	    break;
	  }

	  mutt_expand_path (fname, sizeof (fname));
	  if(mutt_rename_file (idx[menu->current]->content->filename, fname))
	    break;
	  
	  mutt_str_replace (&idx[menu->current]->content->filename, fname);
	  menu->redraw = REDRAW_CURRENT;

	  if(idx[menu->current]->content->stamp >= st.st_mtime)
	    mutt_stamp_attachment(idx[menu->current]->content);
	  
	}
        mutt_message_hook (NULL, msg, M_SEND2HOOK);
        break;

      case OP_COMPOSE_NEW_MIME:
	{
	  char type[STRING];
	  char *p;
	  int itype;
	  FILE *fp;

	  CLEARLINE (LINES-1);
	  fname[0] = 0;
	  if (mutt_get_field (_("New file: "), fname, sizeof (fname), M_FILE)
	      != 0 || !fname[0])
	    continue;
	  mutt_expand_path (fname, sizeof (fname));

	  /* Call to lookup_mime_type () ?  maybe later */
	  type[0] = 0;
	  if (mutt_get_field ("Content-Type: ", type, sizeof (type), 0) != 0 
	      || !type[0])
	    continue;

	  if (!(p = strchr (type, '/')))
	  {
	    mutt_error _("Content-Type is of the form base/sub");
	    continue;
	  }
	  *p++ = 0;
	  if ((itype = mutt_check_mime_type (type)) == TYPEOTHER)
	  {
	    mutt_error (_("Unknown Content-Type %s"), type);
	    continue;
	  }
	  if (idxlen == idxmax)
	  {
	    safe_realloc (&idx, sizeof (ATTACHPTR *) * (idxmax += 5));
	    menu->data = idx;
	  }

	  idx[idxlen] = (ATTACHPTR *) safe_calloc (1, sizeof (ATTACHPTR));
	  /* Touch the file */
	  if (!(fp = safe_fopen (fname, "w")))
	  {
	    mutt_error (_("Can't create file %s"), fname);
	    FREE (&idx[idxlen]);
	    continue;
	  }
	  safe_fclose (&fp);

	  if ((idx[idxlen]->content = mutt_make_file_attach (fname)) == NULL)
	  {
	    mutt_error _("What we have here is a failure to make an attachment");
	    continue;
	  }
	  update_idx (menu, idx, idxlen++);

	  idx[menu->current]->content->type = itype;
	  mutt_str_replace (&idx[menu->current]->content->subtype, p);
	  idx[menu->current]->content->unlink = 1;
	  menu->redraw |= REDRAW_INDEX | REDRAW_STATUS;

	  if (mutt_compose_attachment (idx[menu->current]->content))
	  {
	    mutt_update_encoding (idx[menu->current]->content);
	    menu->redraw = REDRAW_FULL;
	  }
	}
        mutt_message_hook (NULL, msg, M_SEND2HOOK);    
        break;

      case OP_COMPOSE_EDIT_MIME:
	CHECK_COUNT;
	if (mutt_edit_attachment (idx[menu->current]->content))
	{
	  mutt_update_encoding (idx[menu->current]->content);
	  menu->redraw = REDRAW_FULL;
	}
        mutt_message_hook (NULL, msg, M_SEND2HOOK);
        break;

      case OP_VIEW_ATTACH:
      case OP_DISPLAY_HEADERS:
	CHECK_COUNT;
	mutt_attach_display_loop (menu, op, NULL, NULL, NULL, &idx, &idxlen, NULL, 0);
	menu->redraw = REDRAW_FULL;
        /* no send2hook, since this doesn't modify the message */
	break;

      case OP_SAVE:
	CHECK_COUNT;
	mutt_save_attachment_list (NULL, menu->tagprefix, menu->tagprefix ?  msg->content : idx[menu->current]->content, NULL, menu);
	MAYBE_REDRAW (menu->redraw);
        /* no send2hook, since this doesn't modify the message */
	break;

      case OP_PRINT:
	CHECK_COUNT;
	mutt_print_attachment_list (NULL, menu->tagprefix, menu->tagprefix ? msg->content : idx[menu->current]->content);
        /* no send2hook, since this doesn't modify the message */
	break;

      case OP_PIPE:
      case OP_FILTER:
        CHECK_COUNT;
	mutt_pipe_attachment_list (NULL, menu->tagprefix, menu->tagprefix ? msg->content : idx[menu->current]->content, op == OP_FILTER);
	if (op == OP_FILTER) /* cte might have changed */
	  menu->redraw = menu->tagprefix ? REDRAW_FULL : REDRAW_CURRENT;
        menu->redraw |= REDRAW_STATUS;
        mutt_message_hook (NULL, msg, M_SEND2HOOK);
	break;

      case OP_EXIT:
	if ((i = query_quadoption (OPT_POSTPONE, _("Postpone this message?"))) == M_NO)
	{
          for (i = 0; i < idxlen; i++)
            if (idx[i]->unowned)
              idx[i]->content->unlink = 0;

          if (!(flags & M_COMPOSE_NOFREEHEADER))
          {
            while (idxlen-- > 0)
            {
              /* avoid freeing other attachments */
              idx[idxlen]->content->next = NULL;
              idx[idxlen]->content->parts = NULL;
              mutt_free_body (&idx[idxlen]->content);
              FREE (&idx[idxlen]->tree);
              FREE (&idx[idxlen]);
            }
            FREE (&idx);
            idxlen = 0;
            idxmax = 0;
          }
	  r = -1;
	  loop = 0;
	  break;
	}
	else if (i == -1)
	  break; /* abort */

	/* fall through to postpone! */

      case OP_COMPOSE_POSTPONE_MESSAGE:

        if(check_attachments(idx, idxlen) != 0)
        {
	  menu->redraw = REDRAW_FULL;
	  break;
	}
      
	loop = 0;
	r = 1;
	break;

      case OP_COMPOSE_ISPELL:
	endwin ();
	snprintf (buf, sizeof (buf), "%s -x %s", NONULL(Ispell), msg->content->filename);
	if (mutt_system (buf) == -1)
	  mutt_error (_("Error running \"%s\"!"), buf);
	else
        {
	  mutt_update_encoding (msg->content);
	  menu->redraw |= REDRAW_STATUS;
	}
	break;

      case OP_COMPOSE_WRITE_MESSAGE:

       fname[0] = '\0';
       if (Context)
       {
	 strfcpy (fname, NONULL (Context->path), sizeof (fname));
	 mutt_pretty_mailbox (fname, sizeof (fname));
       }
       if (idxlen)
         msg->content = idx[0]->content;
       if (mutt_enter_fname (_("Write message to mailbox"), fname, sizeof (fname),
                             &menu->redraw, 1) != -1 && fname[0])
       {
         mutt_message (_("Writing message to %s ..."), fname);
         mutt_expand_path (fname, sizeof (fname));

         if (msg->content->next)
           msg->content = mutt_make_multipart (msg->content);

         if (mutt_write_fcc (fname, msg, NULL, 0, NULL, NULL) < 0)
           msg->content = mutt_remove_multipart (msg->content);
         else
           mutt_message _("Message written.");
       }
       break;



      case OP_COMPOSE_PGP_MENU:
        if (!(WithCrypto & APPLICATION_PGP))
          break;
	if ((WithCrypto & APPLICATION_SMIME)
            && (msg->security & APPLICATION_SMIME))
	{
          if (msg->security & (ENCRYPT | SIGN))
          {
            if (mutt_yesorno (_("S/MIME already selected. Clear & continue ? "),
                              M_YES) != M_YES)
            {
              mutt_clear_error ();
              break;
            }
            msg->security &= ~(ENCRYPT | SIGN);
          }
	  msg->security &= ~APPLICATION_SMIME;
	  msg->security |= APPLICATION_PGP;
          crypt_opportunistic_encrypt (msg);
          redraw_crypt_lines (msg);
	}
	msg->security = crypt_pgp_send_menu (msg, &menu->redraw);
	redraw_crypt_lines (msg);
        mutt_message_hook (NULL, msg, M_SEND2HOOK);
        break;


      case OP_FORGET_PASSPHRASE:
	crypt_forget_passphrase ();
	break;


      case OP_COMPOSE_SMIME_MENU:
        if (!(WithCrypto & APPLICATION_SMIME))
          break;

	if ((WithCrypto & APPLICATION_PGP)
            && (msg->security & APPLICATION_PGP))
	{
          if (msg->security & (ENCRYPT | SIGN))
          {
            if (mutt_yesorno (_("PGP already selected. Clear & continue ? "),
                                M_YES) != M_YES)
            {
              mutt_clear_error ();
              break;
            }
            msg->security &= ~(ENCRYPT | SIGN);
          }
	  msg->security &= ~APPLICATION_PGP;
	  msg->security |= APPLICATION_SMIME;
          crypt_opportunistic_encrypt (msg);
          redraw_crypt_lines (msg);
	}
	msg->security = crypt_smime_send_menu(msg, &menu->redraw);
	redraw_crypt_lines (msg);
        mutt_message_hook (NULL, msg, M_SEND2HOOK);
        break;


#ifdef MIXMASTER
      case OP_COMPOSE_MIX:
      
      	mix_make_chain (&msg->chain, &menu->redraw);
        mutt_message_hook (NULL, msg, M_SEND2HOOK);
        break;
#endif

    }

    /* Draw formatted compose status line */
    if (menu->redraw & REDRAW_STATUS) 
    {
	compose_status_line (buf, sizeof (buf), 0, menu, NONULL(ComposeFormat));
	move(option (OPTSTATUSONTOP) ? 0 : LINES-2, 0);
	SETCOLOR (MT_COLOR_STATUS);
	mutt_paddstr (COLS, buf);
	NORMAL_COLOR;
	menu->redraw &= ~REDRAW_STATUS;
    }
  }

  mutt_menuDestroy (&menu);

  if (idxlen)
  {
    msg->content = idx[0]->content;
    for (i = 0; i < idxlen; i++)
    {
      idx[i]->content->aptr = NULL;
      FREE (&idx[i]->tree);
      FREE (&idx[i]);
    }
  }
  else
    msg->content = NULL;

  FREE (&idx);

  return (r);
}
<|MERGE_RESOLUTION|>--- conflicted
+++ resolved
@@ -32,13 +32,10 @@
 #include "mailbox.h"
 #include "sort.h"
 #include "charset.h"
-<<<<<<< HEAD
 #ifdef USE_SIDEBAR
 #include "sidebar.h"
 #endif
-=======
 #include "mx.h"
->>>>>>> a614338a
 
 #ifdef MIXMASTER
 #include "remailer.h"
@@ -87,15 +84,9 @@
   HDR_ATTACH  = (HDR_FCC + 5) /* where to start printing the attachments */
 };
 
-<<<<<<< HEAD
-#define HDR_XOFFSET 10
-#define TITLE_FMT "%10s" /* Used for Prompts, which are ASCII */
-#define W (COLS - HDR_XOFFSET - SidebarWidth)
-=======
 #define HDR_XOFFSET 14
 #define TITLE_FMT "%14s" /* Used for Prompts, which are ASCII */
-#define W (COLS - HDR_XOFFSET)
->>>>>>> a614338a
+#define W (COLS - HDR_XOFFSET - SidebarWidth)
 
 static const char * const Prompts[] =
 {
@@ -156,11 +147,7 @@
 
 static void redraw_crypt_lines (HEADER *msg)
 {
-<<<<<<< HEAD
   mvprintw (HDR_CRYPT, SidebarWidth, TITLE_FMT, "Security: ");
-=======
-  mvprintw (HDR_CRYPT, 0, TITLE_FMT, "Security: ");
->>>>>>> a614338a
 
   if ((WithCrypto & (APPLICATION_PGP | APPLICATION_SMIME)) == 0)
   {
@@ -200,13 +187,6 @@
 
   if ((WithCrypto & APPLICATION_PGP)
       && (msg->security & APPLICATION_PGP) && (msg->security & SIGN))
-<<<<<<< HEAD
-    printw (TITLE_FMT "%s", _("sign as: "), PgpSignAs ? PgpSignAs : _("<default>"));
-
-  if ((WithCrypto & APPLICATION_SMIME)
-      && (msg->security & APPLICATION_SMIME) && (msg->security & SIGN)) {
-      printw (TITLE_FMT "%s", _("sign as: "), SmimeDefaultKey ? SmimeDefaultKey : _("<default>"));
-=======
   {
     char *s = _(" sign as: ");
     int offset = HDR_XOFFSET - mbstowcs (NULL, s, 0);
@@ -220,7 +200,6 @@
     int offset = HDR_XOFFSET - mbstowcs (NULL, s, 0);
     mvprintw (HDR_CRYPTINFO, offset < 0 ? 0 : offset, "%s%s", s,
 	      SmimeDefaultKey ? SmimeDefaultKey : _("<default>"));
->>>>>>> a614338a
   }
 
   if ((WithCrypto & APPLICATION_SMIME)
@@ -241,11 +220,7 @@
   int c;
   char *t;
 
-<<<<<<< HEAD
   mvprintw (HDR_MIX, SidebarWidth, TITLE_FMT, "Mix: ");
-=======
-  mvprintw (HDR_MIX, 0, TITLE_FMT, "Mix: ");
->>>>>>> a614338a
 
   if (!chain)
   {
@@ -329,9 +304,6 @@
   draw_envelope_addr (HDR_TO, msg->env->to);
   draw_envelope_addr (HDR_CC, msg->env->cc);
   draw_envelope_addr (HDR_BCC, msg->env->bcc);
-<<<<<<< HEAD
-  mvprintw (HDR_SUBJECT, SidebarWidth, TITLE_FMT, Prompts[HDR_SUBJECT - 1]);
-=======
 #ifdef USE_NNTP
   }
   else
@@ -347,8 +319,7 @@
     }
   }
 #endif
-  mvprintw (HDR_SUBJECT, 0, TITLE_FMT, Prompts[HDR_SUBJECT - 1]);
->>>>>>> a614338a
+  mvprintw (HDR_SUBJECT, SidebarWidth, TITLE_FMT, Prompts[HDR_SUBJECT - 1]);
   mutt_paddstr (W, NONULL (msg->env->subject));
   draw_envelope_addr (HDR_REPLYTO, msg->env->reply_to);
   mvprintw (HDR_FCC, SidebarWidth, TITLE_FMT, Prompts[HDR_FCC - 1]);
