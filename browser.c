--- conflicted
+++ resolved
@@ -33,13 +33,11 @@
 #ifdef USE_IMAP
 #include "imap.h"
 #endif
-<<<<<<< HEAD
 #ifdef USE_NOTMUCH
 #include "mutt_notmuch.h"
-=======
+#endif
 #ifdef USE_NNTP
 #include "nntp.h"
->>>>>>> a614338a
 #endif
 
 #include <stdlib.h>
@@ -524,13 +522,8 @@
 #endif /* USE_NNTP */
 
 static void add_folder (MUTTMENU *m, struct browser_state *state,
-<<<<<<< HEAD
-			const char *name, const char *desc,
-			const struct stat *s, unsigned int new, unsigned int all)
-=======
-			const char *name, const struct stat *s,
-			void *data, unsigned int new)
->>>>>>> a614338a
+		const char *name, const char *desc, const struct stat *s,
+		unsigned int new, unsigned int all, void *data)
 {
   if (state->entrylen == state->entrymax)
   {
@@ -602,8 +595,7 @@
 	continue;
       if (!((regexec (Mask.rx, nntp_data->group, 0, NULL, 0) == 0) ^ Mask.not))
 	continue;
-      add_folder (menu, state, nntp_data->group, NULL,
-		  nntp_data, nntp_data->new);
+      add_folder (menu, state, nntp_data->group, NULL, NULL, nntp_data->new, nntp_data->newsrc_len, nntp_data);
     }
   }
   else
@@ -669,11 +661,7 @@
     tmp = Incoming;
     while (tmp && mutt_strcmp (buffer, tmp->path))
       tmp = tmp->next;
-<<<<<<< HEAD
-    add_folder (menu, state, de->d_name, NULL, &s, (tmp) ? tmp->new : 0, 0);
-=======
-    add_folder (menu, state, de->d_name, &s, NULL, (tmp) ? tmp->new : 0);
->>>>>>> a614338a
+    add_folder (menu, state, de->d_name, NULL, &s, (tmp) ? tmp->new : 0, (tmp) ? tmp->msg_count : 0, NULL);
   }
   closedir (dp);  
   }
@@ -681,7 +669,6 @@
   return 0;
 }
 
-<<<<<<< HEAD
 #ifdef USE_NOTMUCH
 static int examine_vfolders (MUTTMENU *menu, struct browser_state *state)
 {
@@ -698,8 +685,7 @@
     if (mx_is_notmuch (tmp->path))
     {
       nm_nonctx_get_count(tmp->path, &tmp->msg_count, &tmp->msg_unread);
-      add_folder (menu, state, tmp->path, tmp->desc, NULL,
-		      tmp->msg_unread, tmp->msg_count);
+      add_folder (menu, state, tmp->path, tmp->desc, NULL, tmp->msg_unread, tmp->msg_count, NULL);
       continue;
     }
   }
@@ -709,9 +695,7 @@
 }
 #endif
 
-=======
 /* get list of mailboxes/subscribed newsgroups */
->>>>>>> a614338a
 static int examine_mailboxes (MUTTMENU *menu, struct browser_state *state)
 {
   struct stat s;
@@ -731,8 +715,7 @@
       NNTP_DATA *nntp_data = nserv->groups_list[i];
       if (nntp_data && (nntp_data->new || (nntp_data->subscribed &&
 	 (nntp_data->unread || !option (OPTSHOWONLYUNREAD)))))
-	add_folder (menu, state, nntp_data->group, NULL,
-		    nntp_data, nntp_data->new);
+	add_folder (menu, state, nntp_data->group, NULL, NULL, nntp_data->new, nntp_data->newsrc_len, nntp_data);
     }
   }
   else
@@ -755,29 +738,21 @@
     if (mx_is_imap (tmp->path))
     {
       imap_mailbox_state (tmp->path, &mbox);
-<<<<<<< HEAD
-      add_folder (menu, state, tmp->path, NULL, NULL, mbox.new, mbox.messages);
-=======
-      add_folder (menu, state, tmp->path, NULL, NULL, mbox.new);
->>>>>>> a614338a
+      add_folder (menu, state, tmp->path, NULL, NULL, mbox.new, mbox.messages, NULL);
       continue;
     }
 #endif
 #ifdef USE_POP
     if (mx_is_pop (tmp->path))
     {
-<<<<<<< HEAD
-      add_folder (menu, state, tmp->path, NULL, NULL, tmp->new, 0);
-=======
-      add_folder (menu, state, tmp->path, NULL, NULL, tmp->new);
+      add_folder (menu, state, tmp->path, NULL, NULL, tmp->new, tmp->msg_count, NULL);
       continue;
     }
 #endif
 #ifdef USE_NNTP
     if (mx_is_nntp (tmp->path))
     {
-      add_folder (menu, state, tmp->path, NULL, NULL, tmp->new);
->>>>>>> a614338a
+      add_folder (menu, state, tmp->path, NULL, NULL, tmp->new, tmp->msg_count, NULL);
       continue;
     }
 #endif
@@ -806,11 +781,7 @@
     strfcpy (buffer, NONULL(tmp->path), sizeof (buffer));
     mutt_pretty_mailbox (buffer, sizeof (buffer));
 
-<<<<<<< HEAD
-    add_folder (menu, state, buffer, NULL, &s, tmp->new, 0);
-=======
-    add_folder (menu, state, buffer, &s, NULL, tmp->new);
->>>>>>> a614338a
+    add_folder (menu, state, buffer, NULL, &s, tmp->new, tmp->msg_count, NULL);
   }
   while ((tmp = tmp->next));
   }
@@ -1850,8 +1821,7 @@
 		if (regexec (rx, nntp_data->group, 0, NULL, 0) == 0)
 		{
 		  mutt_newsgroup_subscribe (nserv, nntp_data->group);
-		  add_folder (menu, &state, nntp_data->group, NULL,
-			      nntp_data, nntp_data->new);
+		  add_folder (menu, &state, nntp_data->group, NULL, NULL, nntp_data->new, nntp_data->newsrc_len, nntp_data);
 		}
 	      }
 	    }
